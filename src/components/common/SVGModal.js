--- conflicted
+++ resolved
@@ -7,100 +7,6 @@
 import FileUpload from './FileUpload';
 
 class SVGModal extends Component {
-<<<<<<< HEAD
-    static propTypes = {
-        onOk: PropTypes.func.isRequired,
-        onCancel: PropTypes.func,
-        visible: PropTypes.bool.isRequired,
-    }
-
-    state = {
-        loadType: 'svg',
-        visible: false,
-    }
-
-    UNSAFE_componentWillReceiveProps(nextProps) {
-        if (nextProps.visible !== this.props.visible) {
-            this.setState({
-                visible: nextProps.visible,
-            });
-        }
-    }
-
-    handleChangeSvgType = (e) => {
-        this.props.form.resetFields();
-        this.setState({
-            loadType: e.target.value,
-        });
-    }
-
-    handleOk = () => {
-        const { form, onOk } = this.props;
-        form.validateFields((err, values) => {
-            if (err) {
-                return;
-            }
-            if (values.svg instanceof Blob) {
-                const reader = new FileReader();
-                reader.readAsDataURL(values.svg);
-                reader.onload = () => {
-                    onOk({ ...values, svg: reader.result });
-                };
-            } else {
-                onOk(values);
-            }
-        });
-    }
-
-    handleCancel = () => {
-        const { onCancel } = this.props;
-        if (onCancel) {
-            onCancel();
-            return;
-        }
-        this.setState({
-            visible: false,
-        });
-    }
-
-    render() {
-        const { form } = this.props;
-        const { loadType, visible } = this.state;
-        return (
-            <Modal
-                title={i18n.t('imagemap.svg.add-svg')}
-                closable
-                onCancel={this.handleCancel}
-                onOk={this.handleOk}
-                visible={visible}
-            >
-                <Form colon={false}>
-                    <Form.Item label={i18n.t('common.type')}>
-                        {
-                            form.getFieldDecorator('loadType', {
-                                initialValue: loadType,
-                            })(
-                                <Radio.Group onChange={this.handleChangeSvgType}>
-                                    <Radio.Button value="svg">{i18n.t('common.svg')}</Radio.Button>
-                                    <Radio.Button value="file">{i18n.t('common.file')}</Radio.Button>
-                                </Radio.Group>
-                            )
-                        }
-                    </Form.Item>
-                    <Form.Item label={loadType === 'svg' ? i18n.t('common.svg') : i18n.t('common.file')}>
-                        {
-                            form.getFieldDecorator('svg', {
-                                rules: [
-                                    { required: true, message: i18n.t('validation.enter-property', { arg: loadType === 'svg' ? i18n.t('common.svg') : i18n.t('common.file') }) },
-                                ],
-                            })(loadType === 'svg' ? <InputHtml /> : <FileUpload accept=".svg" />)
-                        }
-                    </Form.Item>
-                </Form>
-            </Modal>
-        );
-    }
-=======
 	static propTypes = {
 		onOk: PropTypes.func.isRequired,
 		onCancel: PropTypes.func,
@@ -120,7 +26,7 @@
 		}
 	}
 
-	handleChangeSvgType = (e) => {
+	handleChangeSvgType = e => {
 		this.props.form.resetFields();
 		this.setState({
 			loadType: e.target.value,
@@ -194,7 +100,6 @@
 			</Modal>
 		);
 	}
->>>>>>> 6d8b93f2
 }
 
 export default Form.create()(SVGModal);