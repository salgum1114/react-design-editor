import React, { Component } from 'react';
import PropTypes from 'prop-types';
import { Button, Table, Modal, Input, Form } from 'antd';
import i18n from 'i18next';

import Icon from '../icon/Icon';
import { FlexBox } from '../flex';

class EditTable extends Component {
<<<<<<< HEAD
    static propTypes = {
        userProperty: PropTypes.object,
        form: PropTypes.any,
        onChange: PropTypes.func,
    }

    static defaultProps = {
        userProperty: {},
    }

    state = {
        userProperty: this.props.userProperty,
        tempKey: '',
        originKey: '',
        tempValue: '',
        visible: false,
        current: 'add',
        validateStatus: '',
        help: '',
    }

    UNSAFE_componentWillReceiveProps(nextProps) {
        this.setState({
            userProperty: nextProps.userProperty || {},
        });
    }

    getDataSource = (userProperty) => {
        return Object.keys(userProperty).map((key) => {
            return {
                key,
                value: userProperty[key],
            };
        });
    }

    handlers = {
        onOk: () => {
            const { onChange } = this.props;
            const { tempKey, originKey, tempValue, current, validateStatus } = this.state;
            if (validateStatus === 'error') {
                return;
            }
            if (current === 'modify') {
                delete this.state.userProperty[originKey];
            }
            const userProperty = Object.assign({}, this.state.userProperty, { [tempKey]: tempValue });
            if (onChange) {
                onChange(userProperty);
            }
            this.setState({
                visible: false,
                userProperty,
            });
        },
        onCancel: () => {
            this.modalHandlers.onHide();
        },
        onChangeKey: (value) => {
            let validateStatus = 'success';
            let help = '';
            if (this.state.current === 'add' && Object.keys(this.state.userProperty).some(p => p === value)
            || this.state.current === 'modify' && this.state.originKey !== value && this.state.userProperty[value]) {
                validateStatus = 'error';
                help = i18n.t('validation.already-property', { arg: i18n.t('common.key') });
            } else if (!value.length) {
                validateStatus = 'error';
                help = i18n.t('validation.enter-property', { arg: i18n.t('common.key') });
            } else {
                validateStatus = 'success';
                help = '';
            }
            this.setState({
                tempKey: value,
                validateStatus,
                help,
            });
        },
    }

    modalHandlers = {
        onShow: () => {
            this.setState({
                visible: true,
            });
        },
        onHide: () => {
            this.setState({
                visible: false,
            });
        },
    }

    handleAdd = () => {
        this.setState({
            visible: true,
            tempKey: '',
            tempValue: '',
            current: 'add',
            validateStatus: '',
            help: '',
        });
    }

    handleEdit = (key) => {
        this.setState({
            visible: true,
            tempKey: key,
            originKey: key,
            tempValue: this.state.userProperty[key],
            current: 'modify',
            validateStatus: '',
            help: '',
        });
    }

    handleDelete = (key) => {
        delete this.state.userProperty[key];
        this.setState({ userProperty: this.state.userProperty });
    }

    handleClear = () => {
        this.setState({ userProperty: {} });
    }

    render() {
        const { userProperty, tempKey, tempValue, visible, validateStatus, help } = this.state;
        const { onOk, onCancel, onChangeKey } = this.handlers;
        const columns = [
            {
                title: i18n.t('common.key'),
                dataIndex: 'key',
            },
            {
                title: i18n.t('common.value'),
                dataIndex: 'value',
            },
            {
                title: '',
                dataIndex: 'action',
                render: (text, record) => {
                    return (
                        <div>
                            <Button className="rde-action-btn" shape="circle" onClick={() => { this.handleEdit(record.key); }}>
                                <Icon name="edit" />
                            </Button>
                            <Button className="rde-action-btn" shape="circle" onClick={() => { this.handleDelete(record.key); }}>
                                <Icon name="times" />
                            </Button>
                        </div>
                    );
                },
            },
        ];
        return (
            <FlexBox flexDirection="column">
                <FlexBox justifyContent="flex-end">
                    <Button className="rde-action-btn" shape="circle" onClick={this.handleAdd}>
                        <Icon name="plus" />
                    </Button>
                    <Button className="rde-action-btn" shape="circle" onClick={this.handleClear}>
                        <Icon name="times" />
                    </Button>
                </FlexBox>
                <Table
                    size="small"
                    pagination={{
                        pageSize: 5,
                    }}
                    columns={columns}
                    dataSource={this.getDataSource(userProperty)}
                />
                <Modal
                    onCancel={onCancel}
                    onOk={onOk}
                    visible={visible}
                >
                    <Form.Item required label={i18n.t('common.key')} colon={false} hasFeedback validateStatus={validateStatus} help={help}>
                        <Input defaultValue={tempKey} value={tempKey} onChange={(e) => { onChangeKey(e.target.value); }} />
                    </Form.Item>
                    <Form.Item label={i18n.t('common.value')} colon={false}>
                        <Input defaultValue={tempValue} value={tempValue} onChange={(e) => { this.setState({ tempValue: e.target.value }); }} />
                    </Form.Item>
                </Modal>
            </FlexBox>
        );
    }
=======
	static propTypes = {
		userProperty: PropTypes.object,
		form: PropTypes.any,
		onChange: PropTypes.func,
	};

	static defaultProps = {
		userProperty: {},
	};

	state = {
		userProperty: this.props.userProperty,
		tempKey: '',
		originKey: '',
		tempValue: '',
		visible: false,
		current: 'add',
		validateStatus: '',
		help: '',
	};

	UNSAFE_componentWillReceiveProps(nextProps) {
		this.setState({
			userProperty: nextProps.userProperty || {},
		});
	}

	getDataSource = (userProperty) => {
		return Object.keys(userProperty).map((key) => {
			return {
				key,
				value: userProperty[key],
			};
		});
	};

	handlers = {
		onOk: () => {
			const { onChange } = this.props;
			const { tempKey, originKey, tempValue, current, validateStatus } = this.state;
			if (validateStatus === 'error') {
				return;
			}
			if (current === 'modify') {
				delete this.state.userProperty[originKey];
			}
			const userProperty = Object.assign({}, this.state.userProperty, { [tempKey]: tempValue });
			if (onChange) {
				onChange(userProperty);
			}
			this.setState({
				visible: false,
				userProperty,
			});
		},
		onCancel: () => {
			this.modalHandlers.onHide();
		},
		onChangeKey: (value) => {
			let validateStatus = 'success';
			let help = '';
			if (
				(this.state.current === 'add' && Object.keys(this.state.userProperty).some((p) => p === value)) ||
				(this.state.current === 'modify' && this.state.originKey !== value && this.state.userProperty[value])
			) {
				validateStatus = 'error';
				help = i18n.t('validation.already-property', { arg: i18n.t('common.key') });
			} else if (!value.length) {
				validateStatus = 'error';
				help = i18n.t('validation.enter-property', { arg: i18n.t('common.key') });
			} else {
				validateStatus = 'success';
				help = '';
			}
			this.setState({
				tempKey: value,
				validateStatus,
				help,
			});
		},
	};

	modalHandlers = {
		onShow: () => {
			this.setState({
				visible: true,
			});
		},
		onHide: () => {
			this.setState({
				visible: false,
			});
		},
	};

	handleAdd = () => {
		this.setState({
			visible: true,
			tempKey: '',
			tempValue: '',
			current: 'add',
			validateStatus: '',
			help: '',
		});
	};

	handleEdit = (key) => {
		this.setState({
			visible: true,
			tempKey: key,
			originKey: key,
			tempValue: this.state.userProperty[key],
			current: 'modify',
			validateStatus: '',
			help: '',
		});
	};

	handleDelete = (key) => {
		delete this.state.userProperty[key];
		this.setState({ userProperty: this.state.userProperty });
	};

	handleClear = () => {
		this.setState({ userProperty: {} });
	};

	render() {
		const { userProperty, tempKey, tempValue, visible, validateStatus, help } = this.state;
		const { onOk, onCancel, onChangeKey } = this.handlers;
		const columns = [
			{
				title: i18n.t('common.key'),
				dataIndex: 'key',
			},
			{
				title: i18n.t('common.value'),
				dataIndex: 'value',
			},
			{
				title: '',
				dataIndex: 'action',
				render: (text, record) => {
					return (
						<div>
							<Button
								className="rde-action-btn"
								shape="circle"
								onClick={() => {
									this.handleEdit(record.key);
								}}
							>
								<Icon name="edit" />
							</Button>
							<Button
								className="rde-action-btn"
								shape="circle"
								onClick={() => {
									this.handleDelete(record.key);
								}}
							>
								<Icon name="times" />
							</Button>
						</div>
					);
				},
			},
		];
		return (
			<FlexBox flexDirection="column">
				<FlexBox justifyContent="flex-end">
					<Button className="rde-action-btn" shape="circle" onClick={this.handleAdd}>
						<Icon name="plus" />
					</Button>
					<Button className="rde-action-btn" shape="circle" onClick={this.handleClear}>
						<Icon name="times" />
					</Button>
				</FlexBox>
				<Table
					size="small"
					pagination={{
						pageSize: 5,
					}}
					columns={columns}
					dataSource={this.getDataSource(userProperty)}
				/>
				<Modal onCancel={onCancel} onOk={onOk} visible={visible}>
					<Form.Item
						required
						label={i18n.t('common.key')}
						colon={false}
						hasFeedback
						validateStatus={validateStatus}
						help={help}
					>
						<Input
							defaultValue={tempKey}
							value={tempKey}
							onChange={(e) => {
								onChangeKey(e.target.value);
							}}
						/>
					</Form.Item>
					<Form.Item label={i18n.t('common.value')} colon={false}>
						<Input
							defaultValue={tempValue}
							value={tempValue}
							onChange={(e) => {
								this.setState({ tempValue: e.target.value });
							}}
						/>
					</Form.Item>
				</Modal>
			</FlexBox>
		);
	}
>>>>>>> 6d8b93f2
}

export default EditTable;<|MERGE_RESOLUTION|>--- conflicted
+++ resolved
@@ -7,195 +7,6 @@
 import { FlexBox } from '../flex';
 
 class EditTable extends Component {
-<<<<<<< HEAD
-    static propTypes = {
-        userProperty: PropTypes.object,
-        form: PropTypes.any,
-        onChange: PropTypes.func,
-    }
-
-    static defaultProps = {
-        userProperty: {},
-    }
-
-    state = {
-        userProperty: this.props.userProperty,
-        tempKey: '',
-        originKey: '',
-        tempValue: '',
-        visible: false,
-        current: 'add',
-        validateStatus: '',
-        help: '',
-    }
-
-    UNSAFE_componentWillReceiveProps(nextProps) {
-        this.setState({
-            userProperty: nextProps.userProperty || {},
-        });
-    }
-
-    getDataSource = (userProperty) => {
-        return Object.keys(userProperty).map((key) => {
-            return {
-                key,
-                value: userProperty[key],
-            };
-        });
-    }
-
-    handlers = {
-        onOk: () => {
-            const { onChange } = this.props;
-            const { tempKey, originKey, tempValue, current, validateStatus } = this.state;
-            if (validateStatus === 'error') {
-                return;
-            }
-            if (current === 'modify') {
-                delete this.state.userProperty[originKey];
-            }
-            const userProperty = Object.assign({}, this.state.userProperty, { [tempKey]: tempValue });
-            if (onChange) {
-                onChange(userProperty);
-            }
-            this.setState({
-                visible: false,
-                userProperty,
-            });
-        },
-        onCancel: () => {
-            this.modalHandlers.onHide();
-        },
-        onChangeKey: (value) => {
-            let validateStatus = 'success';
-            let help = '';
-            if (this.state.current === 'add' && Object.keys(this.state.userProperty).some(p => p === value)
-            || this.state.current === 'modify' && this.state.originKey !== value && this.state.userProperty[value]) {
-                validateStatus = 'error';
-                help = i18n.t('validation.already-property', { arg: i18n.t('common.key') });
-            } else if (!value.length) {
-                validateStatus = 'error';
-                help = i18n.t('validation.enter-property', { arg: i18n.t('common.key') });
-            } else {
-                validateStatus = 'success';
-                help = '';
-            }
-            this.setState({
-                tempKey: value,
-                validateStatus,
-                help,
-            });
-        },
-    }
-
-    modalHandlers = {
-        onShow: () => {
-            this.setState({
-                visible: true,
-            });
-        },
-        onHide: () => {
-            this.setState({
-                visible: false,
-            });
-        },
-    }
-
-    handleAdd = () => {
-        this.setState({
-            visible: true,
-            tempKey: '',
-            tempValue: '',
-            current: 'add',
-            validateStatus: '',
-            help: '',
-        });
-    }
-
-    handleEdit = (key) => {
-        this.setState({
-            visible: true,
-            tempKey: key,
-            originKey: key,
-            tempValue: this.state.userProperty[key],
-            current: 'modify',
-            validateStatus: '',
-            help: '',
-        });
-    }
-
-    handleDelete = (key) => {
-        delete this.state.userProperty[key];
-        this.setState({ userProperty: this.state.userProperty });
-    }
-
-    handleClear = () => {
-        this.setState({ userProperty: {} });
-    }
-
-    render() {
-        const { userProperty, tempKey, tempValue, visible, validateStatus, help } = this.state;
-        const { onOk, onCancel, onChangeKey } = this.handlers;
-        const columns = [
-            {
-                title: i18n.t('common.key'),
-                dataIndex: 'key',
-            },
-            {
-                title: i18n.t('common.value'),
-                dataIndex: 'value',
-            },
-            {
-                title: '',
-                dataIndex: 'action',
-                render: (text, record) => {
-                    return (
-                        <div>
-                            <Button className="rde-action-btn" shape="circle" onClick={() => { this.handleEdit(record.key); }}>
-                                <Icon name="edit" />
-                            </Button>
-                            <Button className="rde-action-btn" shape="circle" onClick={() => { this.handleDelete(record.key); }}>
-                                <Icon name="times" />
-                            </Button>
-                        </div>
-                    );
-                },
-            },
-        ];
-        return (
-            <FlexBox flexDirection="column">
-                <FlexBox justifyContent="flex-end">
-                    <Button className="rde-action-btn" shape="circle" onClick={this.handleAdd}>
-                        <Icon name="plus" />
-                    </Button>
-                    <Button className="rde-action-btn" shape="circle" onClick={this.handleClear}>
-                        <Icon name="times" />
-                    </Button>
-                </FlexBox>
-                <Table
-                    size="small"
-                    pagination={{
-                        pageSize: 5,
-                    }}
-                    columns={columns}
-                    dataSource={this.getDataSource(userProperty)}
-                />
-                <Modal
-                    onCancel={onCancel}
-                    onOk={onOk}
-                    visible={visible}
-                >
-                    <Form.Item required label={i18n.t('common.key')} colon={false} hasFeedback validateStatus={validateStatus} help={help}>
-                        <Input defaultValue={tempKey} value={tempKey} onChange={(e) => { onChangeKey(e.target.value); }} />
-                    </Form.Item>
-                    <Form.Item label={i18n.t('common.value')} colon={false}>
-                        <Input defaultValue={tempValue} value={tempValue} onChange={(e) => { this.setState({ tempValue: e.target.value }); }} />
-                    </Form.Item>
-                </Modal>
-            </FlexBox>
-        );
-    }
-=======
 	static propTypes = {
 		userProperty: PropTypes.object,
 		form: PropTypes.any,
@@ -223,8 +34,8 @@
 		});
 	}
 
-	getDataSource = (userProperty) => {
-		return Object.keys(userProperty).map((key) => {
+	getDataSource = userProperty => {
+		return Object.keys(userProperty).map(key => {
 			return {
 				key,
 				value: userProperty[key],
@@ -254,11 +65,11 @@
 		onCancel: () => {
 			this.modalHandlers.onHide();
 		},
-		onChangeKey: (value) => {
+		onChangeKey: value => {
 			let validateStatus = 'success';
 			let help = '';
 			if (
-				(this.state.current === 'add' && Object.keys(this.state.userProperty).some((p) => p === value)) ||
+				(this.state.current === 'add' && Object.keys(this.state.userProperty).some(p => p === value)) ||
 				(this.state.current === 'modify' && this.state.originKey !== value && this.state.userProperty[value])
 			) {
 				validateStatus = 'error';
@@ -302,7 +113,7 @@
 		});
 	};
 
-	handleEdit = (key) => {
+	handleEdit = key => {
 		this.setState({
 			visible: true,
 			tempKey: key,
@@ -314,7 +125,7 @@
 		});
 	};
 
-	handleDelete = (key) => {
+	handleDelete = key => {
 		delete this.state.userProperty[key];
 		this.setState({ userProperty: this.state.userProperty });
 	};
@@ -394,7 +205,7 @@
 						<Input
 							defaultValue={tempKey}
 							value={tempKey}
-							onChange={(e) => {
+							onChange={e => {
 								onChangeKey(e.target.value);
 							}}
 						/>
@@ -403,7 +214,7 @@
 						<Input
 							defaultValue={tempValue}
 							value={tempValue}
-							onChange={(e) => {
+							onChange={e => {
 								this.setState({ tempValue: e.target.value });
 							}}
 						/>
@@ -412,7 +223,6 @@
 			</FlexBox>
 		);
 	}
->>>>>>> 6d8b93f2
 }
 
 export default EditTable;