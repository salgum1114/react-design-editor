import React, { Component } from 'react';
import PropTypes from 'prop-types';
import { Popover, Button } from 'antd';
import { SketchPicker } from 'react-color';

class ColorPicker extends Component {
<<<<<<< HEAD
    static propTypes = {
        valueType: PropTypes.oneOf([
            'string',
            'object',
        ]),
    }

    static defaultProps = {
        valueType: 'string',
    }

    handlers = {
        onChange: (color) => {
            const { onChange, valueType } = this.props;
            let newColor;
            if (valueType === 'string') {
                newColor = `rgba(${color.rgb.r},${color.rgb.g},${color.rgb.b},${color.rgb.a})`;
            } else {
                newColor = color.rgb;
            }
            this.setState({
                color: newColor,
            }, () => {
                onChange(newColor);
            });
        },
    }

    state = {
        color: this.props.value || 'rgba(255, 255, 255, 1)',
    }

    UNSAFE_componentWillReceiveProps(nextProps) {
        this.setState({
            color: nextProps.value || this.state.color,
        });
    }

    getBackgroundColor = (color) => {
        if (typeof color === 'string') {
            return color;
        }
        return `rgba(${color.r},${color.g},${color.b},${color.a})`;
    }

    render() {
        const { color } = this.state;
        const { onChange } = this.handlers;
        return (
            <Popover
                trigger="click"
                placement="bottom"
                content={<SketchPicker color={color} onChange={onChange} />}
            >
                <Button style={{ background: this.getBackgroundColor(color) }} shape="circle" />
            </Popover>
        );
    }
=======
	static propTypes = {
		valueType: PropTypes.oneOf(['string', 'object']),
	};

	static defaultProps = {
		valueType: 'string',
	};

	handlers = {
		onChange: (color) => {
			const { onChange, valueType } = this.props;
			let newColor;
			if (valueType === 'string') {
				newColor = `rgba(${color.rgb.r},${color.rgb.g},${color.rgb.b},${color.rgb.a})`;
			} else {
				newColor = color.rgb;
			}
			this.setState(
				{
					color: newColor,
				},
				() => {
					onChange(newColor);
				},
			);
		},
	};

	state = {
		color: this.props.value || 'rgba(255, 255, 255, 1)',
	};

	UNSAFE_componentWillReceiveProps(nextProps) {
		this.setState({
			color: nextProps.value || this.state.color,
		});
	}

	getBackgroundColor = (color) => {
		if (typeof color === 'string') {
			return color;
		}
		return `rgba(${color.r},${color.g},${color.b},${color.a})`;
	};

	render() {
		const { color } = this.state;
		const { onChange } = this.handlers;
		return (
			<Popover trigger="click" placement="bottom" content={<SketchPicker color={color} onChange={onChange} />}>
				<Button style={{ background: this.getBackgroundColor(color) }} shape="circle" />
			</Popover>
		);
	}
>>>>>>> 6d8b93f2
}

export default ColorPicker;<|MERGE_RESOLUTION|>--- conflicted
+++ resolved
@@ -4,66 +4,6 @@
 import { SketchPicker } from 'react-color';
 
 class ColorPicker extends Component {
-<<<<<<< HEAD
-    static propTypes = {
-        valueType: PropTypes.oneOf([
-            'string',
-            'object',
-        ]),
-    }
-
-    static defaultProps = {
-        valueType: 'string',
-    }
-
-    handlers = {
-        onChange: (color) => {
-            const { onChange, valueType } = this.props;
-            let newColor;
-            if (valueType === 'string') {
-                newColor = `rgba(${color.rgb.r},${color.rgb.g},${color.rgb.b},${color.rgb.a})`;
-            } else {
-                newColor = color.rgb;
-            }
-            this.setState({
-                color: newColor,
-            }, () => {
-                onChange(newColor);
-            });
-        },
-    }
-
-    state = {
-        color: this.props.value || 'rgba(255, 255, 255, 1)',
-    }
-
-    UNSAFE_componentWillReceiveProps(nextProps) {
-        this.setState({
-            color: nextProps.value || this.state.color,
-        });
-    }
-
-    getBackgroundColor = (color) => {
-        if (typeof color === 'string') {
-            return color;
-        }
-        return `rgba(${color.r},${color.g},${color.b},${color.a})`;
-    }
-
-    render() {
-        const { color } = this.state;
-        const { onChange } = this.handlers;
-        return (
-            <Popover
-                trigger="click"
-                placement="bottom"
-                content={<SketchPicker color={color} onChange={onChange} />}
-            >
-                <Button style={{ background: this.getBackgroundColor(color) }} shape="circle" />
-            </Popover>
-        );
-    }
-=======
 	static propTypes = {
 		valueType: PropTypes.oneOf(['string', 'object']),
 	};
@@ -73,7 +13,7 @@
 	};
 
 	handlers = {
-		onChange: (color) => {
+		onChange: color => {
 			const { onChange, valueType } = this.props;
 			let newColor;
 			if (valueType === 'string') {
@@ -102,7 +42,7 @@
 		});
 	}
 
-	getBackgroundColor = (color) => {
+	getBackgroundColor = color => {
 		if (typeof color === 'string') {
 			return color;
 		}
@@ -118,7 +58,6 @@
 			</Popover>
 		);
 	}
->>>>>>> 6d8b93f2
 }
 
 export default ColorPicker;