--- conflicted
+++ resolved
@@ -4,94 +4,6 @@
 import Icon from '../icon/Icon';
 
 class CommonButton extends Component {
-<<<<<<< HEAD
-    static propTypes = {
-        name: PropTypes.string,
-        id: PropTypes.string,
-        style: PropTypes.object,
-        wrapperStyle: PropTypes.object,
-        wrapperClassName: PropTypes.string,
-        tooltipTitle: PropTypes.string,
-        tooltipPlacement: PropTypes.string,
-        className: PropTypes.string,
-        icon: PropTypes.string,
-        iconStyle: PropTypes.object,
-        iconClassName: PropTypes.string,
-        iconAnimation: PropTypes.string,
-        visible: PropTypes.bool,
-        shape: PropTypes.string,
-        disabled: PropTypes.bool,
-        loading: PropTypes.bool,
-        type: PropTypes.string,
-    }
-
-    static defaultProps = {
-        type: 'default',
-        visible: true,
-        disabled: false,
-        loading: false,
-    }
-
-    render() {
-        return this.props.visible ? (
-            <Tooltip title={this.props.tooltipTitle} placement={this.props.tooltipPlacement}>
-                {
-                    this.props.wrapperClassName || this.props.wrapperStyle ? (
-                        <span style={this.props.wrapperStyle} className={this.props.wrapperClassName}>
-                            <Button
-                                id={this.props.id}
-                                className={this.props.className}
-                                name={this.props.name}
-                                style={this.props.style}
-                                shape={this.props.shape}
-                                size={this.props.size}
-                                onClick={this.props.onClick}
-                                type={this.props.type}
-                                disabled={this.props.disabled}
-                                loading={this.props.loading}
-                            >
-                                {
-                                    this.props.icon ? (
-                                        this.props.iconAnimation ? (
-                                            <Icon name={this.props.icon} style={this.props.iconStyle} className={this.props.iconClassName} animation={this.props.iconAnimation} />
-                                        ) : (
-                                            <Icon name={this.props.icon} style={this.props.iconStyle} className={this.props.iconClassName} />
-                                        )
-                                    ) : null
-                                }
-                                {this.props.children}
-                            </Button>
-                        </span>
-                    ) : (
-                        <Button
-                            id={this.props.id}
-                            className={this.props.className}
-                            name={this.props.name}
-                            style={this.props.style}
-                            shape={this.props.shape}
-                            size={this.props.size}
-                            onClick={this.props.onClick}
-                            type={this.props.type}
-                            disabled={this.props.disabled}
-                            loading={this.props.loading}
-                        >
-                            {
-                                this.props.icon ? (
-                                    this.props.iconAnimation ? (
-                                        <Icon name={this.props.icon} style={this.props.iconStyle} className={this.props.iconClassName} animation={this.props.iconAnimation} />
-                                    ) : (
-                                        <Icon name={this.props.icon} style={this.props.iconStyle} className={this.props.iconClassName} />
-                                    )
-                                ) : null
-                            }
-                            {this.props.children}
-                        </Button>
-                    )
-                }
-            </Tooltip>
-        ) : null;
-    }
-=======
 	static propTypes = {
 		name: PropTypes.string,
 		id: PropTypes.string,
@@ -190,7 +102,6 @@
 			</Tooltip>
 		) : null;
 	}
->>>>>>> 6d8b93f2
 }
 
 export default CommonButton;