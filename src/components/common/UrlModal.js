import React, { Component } from 'react';
import PropTypes from 'prop-types';
import { Form, Modal, Button, Input } from 'antd';
import i18n from 'i18next';

import Icon from '../icon/Icon';

class UrlModal extends Component {
<<<<<<< HEAD
    handlers = {
        onOk: () => {
            const { onChange } = this.props;
            const { tempUrl } = this.state;
            onChange(tempUrl);
            this.setState({
                visible: false,
                url: tempUrl,
            });
        },
        onCancel: () => {
            this.modalHandlers.onHide();
        },
        onClick: () => {
            this.modalHandlers.onShow();
        },
    }

    modalHandlers = {
        onShow: () => {
            this.setState({
                visible: true,
            });
        },
        onHide: () => {
            this.setState({
                visible: false,
            });
        },
    }

    static propTypes = {
        value: PropTypes.any,
        onChange: PropTypes.func,
        form: PropTypes.any,
    }

    state = {
        url: this.props.value || '',
        tempUrl: '',
        visible: false,
    }

    UNSAFE_componentWillReceiveProps(nextProps) {
        this.setState({
            url: nextProps.value || '',
        });
    }

    render() {
        const { onOk, onCancel, onClick } = this.handlers;
        const { form } = this.props;
        const { getFieldDecorator } = form;
        const { url, visible } = this.state;
        const label = (
            <React.Fragment>
                <span style={{ marginRight: 8 }}>{i18n.t('common.url')}</span>
                <Button onClick={onClick} shape="circle" className="rde-action-btn">
                    <Icon name="edit" />
                </Button>
            </React.Fragment>
        );
        return (
            <React.Fragment>
                <Form.Item label={label} colon={false}>
                    {
                        getFieldDecorator('url', {
                            rules: [{
                                required: true,
                                message: i18n.t('validation.enter-property', { arg: i18n.t('common.url') }),
                            }],
                            initialValue: url || '',
                        })(
                            <span style={{ wordBreak: 'break-all' }}>
                                {url}
                            </span>,
                        )
                    }
                </Form.Item>
                <Modal
                    onCancel={onCancel}
                    onOk={onOk}
                    visible={visible}
                >
                    <Form.Item label={i18n.t('common.url')} colon={false}>
                        <Input defaultValue={url} onChange={(e) => { this.setState({ tempUrl: e.target.value }); }} />
                    </Form.Item>
                </Modal>
            </React.Fragment>
        );
    }
=======
	handlers = {
		onOk: () => {
			const { onChange } = this.props;
			const { tempUrl } = this.state;
			onChange(tempUrl);
			this.setState({
				visible: false,
				url: tempUrl,
			});
		},
		onCancel: () => {
			this.modalHandlers.onHide();
		},
		onClick: () => {
			this.modalHandlers.onShow();
		},
	};

	modalHandlers = {
		onShow: () => {
			this.setState({
				visible: true,
			});
		},
		onHide: () => {
			this.setState({
				visible: false,
			});
		},
	};

	static propTypes = {
		value: PropTypes.any,
		onChange: PropTypes.func,
		form: PropTypes.any,
	};

	state = {
		url: this.props.value || '',
		tempUrl: '',
		visible: false,
	};

	UNSAFE_componentWillReceiveProps(nextProps) {
		this.setState({
			url: nextProps.value || '',
		});
	}

	render() {
		const { onOk, onCancel, onClick } = this.handlers;
		const { form } = this.props;
		const { getFieldDecorator } = form;
		const { url, visible } = this.state;
		const label = (
			<React.Fragment>
				<span style={{ marginRight: 8 }}>{i18n.t('common.url')}</span>
				<Button onClick={onClick} shape="circle" className="rde-action-btn">
					<Icon name="edit" />
				</Button>
			</React.Fragment>
		);
		return (
			<React.Fragment>
				<Form.Item label={label} colon={false}>
					{getFieldDecorator('url', {
						rules: [
							{
								required: true,
								message: i18n.t('validation.enter-property', { arg: i18n.t('common.url') }),
							},
						],
						initialValue: url || '',
					})(<span style={{ wordBreak: 'break-all' }}>{url}</span>)}
				</Form.Item>
				<Modal onCancel={onCancel} onOk={onOk} visible={visible}>
					<Form.Item label={i18n.t('common.url')} colon={false}>
						<Input
							defaultValue={url}
							onChange={(e) => {
								this.setState({ tempUrl: e.target.value });
							}}
						/>
					</Form.Item>
				</Modal>
			</React.Fragment>
		);
	}
>>>>>>> 6d8b93f2
}

export default UrlModal;<|MERGE_RESOLUTION|>--- conflicted
+++ resolved
@@ -6,99 +6,6 @@
 import Icon from '../icon/Icon';
 
 class UrlModal extends Component {
-<<<<<<< HEAD
-    handlers = {
-        onOk: () => {
-            const { onChange } = this.props;
-            const { tempUrl } = this.state;
-            onChange(tempUrl);
-            this.setState({
-                visible: false,
-                url: tempUrl,
-            });
-        },
-        onCancel: () => {
-            this.modalHandlers.onHide();
-        },
-        onClick: () => {
-            this.modalHandlers.onShow();
-        },
-    }
-
-    modalHandlers = {
-        onShow: () => {
-            this.setState({
-                visible: true,
-            });
-        },
-        onHide: () => {
-            this.setState({
-                visible: false,
-            });
-        },
-    }
-
-    static propTypes = {
-        value: PropTypes.any,
-        onChange: PropTypes.func,
-        form: PropTypes.any,
-    }
-
-    state = {
-        url: this.props.value || '',
-        tempUrl: '',
-        visible: false,
-    }
-
-    UNSAFE_componentWillReceiveProps(nextProps) {
-        this.setState({
-            url: nextProps.value || '',
-        });
-    }
-
-    render() {
-        const { onOk, onCancel, onClick } = this.handlers;
-        const { form } = this.props;
-        const { getFieldDecorator } = form;
-        const { url, visible } = this.state;
-        const label = (
-            <React.Fragment>
-                <span style={{ marginRight: 8 }}>{i18n.t('common.url')}</span>
-                <Button onClick={onClick} shape="circle" className="rde-action-btn">
-                    <Icon name="edit" />
-                </Button>
-            </React.Fragment>
-        );
-        return (
-            <React.Fragment>
-                <Form.Item label={label} colon={false}>
-                    {
-                        getFieldDecorator('url', {
-                            rules: [{
-                                required: true,
-                                message: i18n.t('validation.enter-property', { arg: i18n.t('common.url') }),
-                            }],
-                            initialValue: url || '',
-                        })(
-                            <span style={{ wordBreak: 'break-all' }}>
-                                {url}
-                            </span>,
-                        )
-                    }
-                </Form.Item>
-                <Modal
-                    onCancel={onCancel}
-                    onOk={onOk}
-                    visible={visible}
-                >
-                    <Form.Item label={i18n.t('common.url')} colon={false}>
-                        <Input defaultValue={url} onChange={(e) => { this.setState({ tempUrl: e.target.value }); }} />
-                    </Form.Item>
-                </Modal>
-            </React.Fragment>
-        );
-    }
-=======
 	handlers = {
 		onOk: () => {
 			const { onChange } = this.props;
@@ -178,7 +85,7 @@
 					<Form.Item label={i18n.t('common.url')} colon={false}>
 						<Input
 							defaultValue={url}
-							onChange={(e) => {
+							onChange={e => {
 								this.setState({ tempUrl: e.target.value });
 							}}
 						/>
@@ -187,7 +94,6 @@
 			</React.Fragment>
 		);
 	}
->>>>>>> 6d8b93f2
 }
 
 export default UrlModal;