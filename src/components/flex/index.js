--- conflicted
+++ resolved
@@ -1,11 +1,4 @@
 import FlexBox from './FlexBox';
 import FlexItem from './FlexItem';
 
-<<<<<<< HEAD
-export {
-    FlexBox,
-    FlexItem,
-};
-=======
-export { FlexBox, FlexItem };
->>>>>>> 6d8b93f2
+export { FlexBox, FlexItem };