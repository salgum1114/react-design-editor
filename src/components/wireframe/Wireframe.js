import React, { Component } from 'react';
import { FlexBox } from '../flex';

class Wireframe extends Component {
<<<<<<< HEAD
    constructor(props) {
        super(props);
        this.container = React.createRef();
    }

    render() {
        const { canvasRef: { current } } = this.props;
        if (current) {
            return (
                <FlexBox flexDirection="column">
                    <div ref={this.container} flex="0 1 auto" style={{ margin: 8 }}>
                        <img width="144" height="150" src={current.handlers.exportPNG()} />
                    </div>
                </FlexBox>
            );
        }
        return null;
    }
=======
	constructor(props) {
		super(props);
		this.container = React.createRef();
	}

	render() {
		const {
			canvasRef: { current },
		} = this.props;
		if (current) {
			return (
				<FlexBox flexDirection="column">
					<div ref={this.container} flex="0 1 auto" style={{ margin: 8 }}>
						<img width="144" height="150" src={current.handlers.exportPNG()} />
					</div>
				</FlexBox>
			);
		}
		return null;
	}
>>>>>>> 6d8b93f2
}

export default Wireframe;<|MERGE_RESOLUTION|>--- conflicted
+++ resolved
@@ -2,26 +2,6 @@
 import { FlexBox } from '../flex';
 
 class Wireframe extends Component {
-<<<<<<< HEAD
-    constructor(props) {
-        super(props);
-        this.container = React.createRef();
-    }
-
-    render() {
-        const { canvasRef: { current } } = this.props;
-        if (current) {
-            return (
-                <FlexBox flexDirection="column">
-                    <div ref={this.container} flex="0 1 auto" style={{ margin: 8 }}>
-                        <img width="144" height="150" src={current.handlers.exportPNG()} />
-                    </div>
-                </FlexBox>
-            );
-        }
-        return null;
-    }
-=======
 	constructor(props) {
 		super(props);
 		this.container = React.createRef();
@@ -42,7 +22,6 @@
 		}
 		return null;
 	}
->>>>>>> 6d8b93f2
 }
 
 export default Wireframe;