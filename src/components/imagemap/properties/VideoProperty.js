--- conflicted
+++ resolved
@@ -4,120 +4,6 @@
 import FileUpload from '../../common/FileUpload';
 
 export default {
-<<<<<<< HEAD
-    render(canvasRef, form, data) {
-        const { getFieldDecorator } = form;
-        if (!data) {
-            return null;
-        }
-        const videoLoadType = data.videoLoadType || 'file';
-        return (
-            <React.Fragment>
-                <Row>
-                    <Col span={8}>
-                        <Form.Item label="Auto Play" colon={false}>
-                            {
-                                getFieldDecorator('autoplay', {
-                                    rules: [{
-                                        type: 'boolean',
-                                        // required: true,
-                                        // message: 'Please input rotation',
-                                    }],
-                                    valuePropName: 'checked',
-                                    initialValue: data.autoplay,
-                                })(
-                                    <Switch />,
-                                )
-                            }
-                        </Form.Item>
-                    </Col>
-                    <Col span={8}>
-                        <Form.Item label="Muted" colon={false}>
-                            {
-                                getFieldDecorator('muted', {
-                                    rules: [{
-                                        type: 'boolean',
-                                        // required: true,
-                                        // message: 'Please input rotation',
-                                    }],
-                                    valuePropName: 'checked',
-                                    initialValue: data.muted,
-                                })(
-                                    <Switch />,
-                                )
-                            }
-                        </Form.Item>
-                    </Col>
-                    <Col span={8}>
-                        <Form.Item label="Loop" colon={false}>
-                            {
-                                getFieldDecorator('loop', {
-                                    rules: [{
-                                        type: 'boolean',
-                                        // required: true,
-                                        // message: 'Please input rotation',
-                                    }],
-                                    valuePropName: 'checked',
-                                    initialValue: data.loop,
-                                })(
-                                    <Switch />,
-                                )
-                            }
-                        </Form.Item>
-                    </Col>
-                </Row>
-                <Form.Item label="Video Load Type" colon={false}>
-                    {
-                        getFieldDecorator('videoLoadType', {
-                            rules: [{
-                                // required: true,
-                                // message: 'Please select icon',
-                            }],
-                            initialValue: videoLoadType,
-                        })(
-                            <Radio.Group size="large">
-                                <Radio.Button value="file">File Upload</Radio.Button>
-                                <Radio.Button value="src">Video URL</Radio.Button>
-                            </Radio.Group>,
-                        )
-                    }
-                </Form.Item>
-                {
-                    videoLoadType === 'file' ? (
-                        <Form.Item label="File" colon={false}>
-                            {
-                                getFieldDecorator('file', {
-                                    rules: [{
-                                        required: true,
-                                        message: 'Please select video',
-                                    }],
-                                    initialValue: data.file,
-                                })(
-                                    // <FileUpload fileList={data.file ? [data.file] : []} />,
-                                    <FileUpload accept="video/*" />,
-                                )
-                            }
-                        </Form.Item>
-                    ) : (
-                        <Form.Item>
-                            {
-                                getFieldDecorator('src', {
-                                    rules: [{
-                                        required: true,
-                                        message: 'Please select image',
-                                    }],
-                                    initialValue: data.src,
-                                })(
-                                    <UrlModal form={form} />,
-                                )
-                            }
-                        </Form.Item>
-                    )
-                }
-            </React.Fragment>
-        );
-    },
-=======
 	render(canvasRef, form, data) {
 		const { getFieldDecorator } = form;
 		if (!data) {
@@ -220,5 +106,4 @@
 			</React.Fragment>
 		);
 	},
->>>>>>> 6d8b93f2
 };