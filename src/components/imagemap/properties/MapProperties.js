--- conflicted
+++ resolved
@@ -8,43 +8,6 @@
 const { Panel } = Collapse;
 
 class MapProperties extends Component {
-<<<<<<< HEAD
-    static propTypes = {
-        canvasRef: PropTypes.any,
-    }
-
-    render() {
-        const { canvasRef, form } = this.props;
-        const showArrow = false;
-        if (canvasRef) {
-            return (
-                <Scrollbar>
-                    <Form layout="horizontal">
-                        <Collapse bordered={false}>
-                            {
-                                Object.keys(PropertyDefinition.map).map((key) => {
-                                    return (
-                                        <Panel key={key} header={PropertyDefinition.map[key].title} showArrow={showArrow}>
-                                            {PropertyDefinition.map[key].component.render(canvasRef, form, canvasRef.handler.workarea)}
-                                        </Panel>
-                                    );
-                                })
-                            }
-                        </Collapse>
-                    </Form>
-                </Scrollbar>
-            );
-        }
-        return null;
-    }
-}
-
-export default Form.create({
-    onValuesChange: (props, changedValues, allValues) => {
-        const { onChange, selectedItem } = props;
-        onChange(selectedItem, changedValues, { workarea: allValues });
-    },
-=======
 	static propTypes = {
 		canvasRef: PropTypes.any,
 	};
@@ -57,7 +20,7 @@
 				<Scrollbar>
 					<Form layout="horizontal">
 						<Collapse bordered={false}>
-							{Object.keys(PropertyDefinition.map).map((key) => {
+							{Object.keys(PropertyDefinition.map).map(key => {
 								return (
 									<Panel key={key} header={PropertyDefinition.map[key].title} showArrow={showArrow}>
 										{PropertyDefinition.map[key].component.render(
@@ -82,5 +45,4 @@
 		const { onChange, selectedItem } = props;
 		onChange(selectedItem, changedValues, { workarea: allValues });
 	},
->>>>>>> 6d8b93f2
 })(MapProperties);