--- conflicted
+++ resolved
@@ -2,25 +2,6 @@
 import { Form } from 'antd';
 import EditTable from '../../common/EditTable';
 
-<<<<<<< HEAD
-
-export default {
-    render(canvasRef, form, data) {
-        const { getFieldDecorator } = form;
-        return (
-            <React.Fragment>
-                <Form.Item>
-                    {
-                        getFieldDecorator('userProperty', {
-                        })(
-                            <EditTable userProperty={data.userProperty} form={form} />,
-                        )
-                    }
-                </Form.Item>
-            </React.Fragment>
-        );
-    },
-=======
 export default {
 	render(canvasRef, form, data) {
 		const { getFieldDecorator } = form;
@@ -32,5 +13,4 @@
 			</React.Fragment>
 		);
 	},
->>>>>>> 6d8b93f2
 };