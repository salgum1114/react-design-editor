import React from 'react';
import { Form, Switch } from 'antd';
import i18n from 'i18next';

export default {
<<<<<<< HEAD
    render(canvasRef, form, data) {
        const { getFieldDecorator } = form;
        if (!data) {
            return null;
        }
        return (
            <Form.Item label={i18n.t('imagemap.tooltip.tooltip-enabled')} colon={false}>
                {
                    getFieldDecorator('tooltip.enabled', {
                        rules: [
                            { type: 'boolean' },
                        ],
                        valuePropName: 'checked',
                        initialValue: data.tooltip.enabled,
                    })(
                        <Switch size="small" />,
                    )
                }
            </Form.Item>
        );
    },
=======
	render(canvasRef, form, data) {
		const { getFieldDecorator } = form;
		if (!data) {
			return null;
		}
		return (
			<Form.Item label={i18n.t('imagemap.tooltip.tooltip-enabled')} colon={false}>
				{getFieldDecorator('tooltip.enabled', {
					rules: [{ type: 'boolean' }],
					valuePropName: 'checked',
					initialValue: data.tooltip.enabled,
				})(<Switch size="small" />)}
			</Form.Item>
		);
	},
>>>>>>> 6d8b93f2
};<|MERGE_RESOLUTION|>--- conflicted
+++ resolved
@@ -3,29 +3,6 @@
 import i18n from 'i18next';
 
 export default {
-<<<<<<< HEAD
-    render(canvasRef, form, data) {
-        const { getFieldDecorator } = form;
-        if (!data) {
-            return null;
-        }
-        return (
-            <Form.Item label={i18n.t('imagemap.tooltip.tooltip-enabled')} colon={false}>
-                {
-                    getFieldDecorator('tooltip.enabled', {
-                        rules: [
-                            { type: 'boolean' },
-                        ],
-                        valuePropName: 'checked',
-                        initialValue: data.tooltip.enabled,
-                    })(
-                        <Switch size="small" />,
-                    )
-                }
-            </Form.Item>
-        );
-    },
-=======
 	render(canvasRef, form, data) {
 		const { getFieldDecorator } = form;
 		if (!data) {
@@ -41,5 +18,4 @@
 			</Form.Item>
 		);
 	},
->>>>>>> 6d8b93f2
 };