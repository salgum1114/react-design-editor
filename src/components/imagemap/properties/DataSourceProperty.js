import React from 'react';
import { Row, Col, Form, Button, Select, Switch, Slider, InputNumber } from 'antd';
import ColorPicker from '../../common/ColorPicker';

export default {
<<<<<<< HEAD
    render(canvasRef, form, data) {
        const { getFieldDecorator } = form;
        if (!data) {
            return null;
        }
        const type = data.animation.type || 'none';
        return (
            <React.Fragment>
                <Form.Item label="Animation Type" colon={false}>
                    {
                        getFieldDecorator('animation.type', {
                            initialValue: type,
                        })(
                            <Select>
                                <Select.Option value="none">None</Select.Option>
                                <Select.Option value="fade">Fade</Select.Option>
                                <Select.Option value="bounce">Bounce</Select.Option>
                                <Select.Option value="shake">Shake</Select.Option>
                                <Select.Option value="scaling">Scaling</Select.Option>
                                <Select.Option value="rotation">Rotation</Select.Option>
                                <Select.Option value="flash">Flash</Select.Option>
                            </Select>,
                        )
                    }
                </Form.Item>
                {
                    type === 'none' ? null : (
                        <React.Fragment>
                            <Row>
                                <Col span={12}>
                                    <Form.Item label="Auto Play" colon={false}>
                                        {
                                            getFieldDecorator('animation.autoplay', {
                                                rules: [{
                                                    type: 'boolean',
                                                }],
                                                valuePropName: 'checked',
                                                initialValue: data.animation.autoplay || false,
                                            })(
                                                <Switch size="small" />,
                                            )
                                        }
                                    </Form.Item>
                                </Col>
                                <Col span={12}>
                                    <Form.Item label="Loop" colon={false}>
                                        {
                                            getFieldDecorator('animation.loop', {
                                                rules: [{
                                                    type: 'boolean',
                                                }],
                                                valuePropName: 'checked',
                                                initialValue: data.animation.loop || false,
                                            })(
                                                <Switch size="small" />,
                                            )
                                        }
                                    </Form.Item>
                                </Col>
                            </Row>
                            {
                                type !== 'shake' ? (
                                    <Row>
                                        <Col span={12}>
                                            <Form.Item label="Delay" colon={false}>
                                                {
                                                    getFieldDecorator('animation.delay', {
                                                        rules: [{
                                                            type: 'number',
                                                            min: 100,
                                                            max: 5000,
                                                        }],
                                                        initialValue: data.animation.delay || 100,
                                                    })(
                                                        <Slider min={100} max={5000} step={100} />,
                                                    )
                                                }
                                            </Form.Item>
                                        </Col>
                                        <Col span={12}>
                                            <Form.Item label="Duration" colon={false}>
                                                {
                                                    getFieldDecorator('animation.duration', {
                                                        rules: [{
                                                            type: 'number',
                                                            min: 100,
                                                            max: 5000,
                                                        }],
                                                        initialValue: data.animation.duration || 1000,
                                                    })(
                                                        <Slider min={100} max={5000} step={100} />,
                                                    )
                                                }
                                            </Form.Item>
                                        </Col>
                                    </Row>
                                ) : null
                            }
                            {this.getComponentType(type, data, getFieldDecorator)}
                            <Form.Item label="Playback" colon={false}>
                                <Row>
                                    <Col span={8}>
                                        <Button onClick={() => { canvasRef.handler.animationHandler.play(data.id); }}>Start</Button>
                                    </Col>
                                    <Col span={8}>
                                        <Button onClick={() => { canvasRef.handler.animationHandler.pause(data.id); }}>Pause</Button>
                                    </Col>
                                    <Col span={8}>
                                        <Button onClick={() => { canvasRef.handler.animationHandler.stop(data.id); }}>Stop</Button>
                                    </Col>
                                </Row>
                            </Form.Item>
                        </React.Fragment>
                    )
                }
            </React.Fragment>
        );
    },
    getComponentType(type, data, getFieldDecorator) {
        let component;
        if (type === 'fade') {
            component = (
                <Form.Item label="Opacity" colon={false}>
                    {
                        getFieldDecorator('animation.opacity', {
                            rules: [{
                                type: 'number',
                                min: 0,
                                max: 1,
                            }],
                            initialValue: data.animation.opacity || 0,
                        })(
                            <Slider min={0} max={1} step={0.1} />,
                        )
                    }
                </Form.Item>
            );
        } else if (type === 'bounce') {
            component = (
                <React.Fragment>
                    <Form.Item label="Bounce Type" colon={false}>
                        {
                            getFieldDecorator('animation.bounce', {
                                initialValue: data.animation.bounce || 'hotizontal',
                            })(
                                <Select>
                                    <Select.Option value="hotizontal">Horizontal</Select.Option>
                                    <Select.Option value="vertical">Vertical</Select.Option>
                                </Select>,
                            )
                        }
                    </Form.Item>
                    <Form.Item label="Offset" colon={false}>
                        {
                            getFieldDecorator('animation.offset', {
                                rules: [{
                                    type: 'number',
                                    min: 1,
                                    max: 10,
                                }],
                                initialValue: data.animation.offset || 1,
                            })(
                                <Slider min={1} max={10} step={1} />,
                            )
                        }
                    </Form.Item>
                </React.Fragment>
            );
        } else if (type === 'shake') {
            component = (
                <React.Fragment>
                    <Form.Item label="Shake Type" colon={false}>
                        {
                            getFieldDecorator('animation.shake', {
                                initialValue: data.animation.shake || 'hotizontal',
                            })(
                                <Select>
                                    <Select.Option value="hotizontal">Horizontal</Select.Option>
                                    <Select.Option value="vertical">Vertical</Select.Option>
                                </Select>,
                            )
                        }
                    </Form.Item>
                    <Form.Item label="Offset" colon={false}>
                        {
                            getFieldDecorator('animation.offset', {
                                rules: [{
                                    type: 'number',
                                    min: 1,
                                    max: 10,
                                }],
                                initialValue: data.animation.offset || 1,
                            })(
                                <Slider min={1} max={10} step={1} />,
                            )
                        }
                    </Form.Item>
                </React.Fragment>
            );
        } else if (type === 'scaling') {
            component = (
                <Form.Item label="Scaling" colon={false}>
                    {
                        getFieldDecorator('animation.scale', {
                            rules: [{
                                type: 'number',
                                min: 1,
                                max: 5,
                            }],
                            initialValue: data.animation.scale || 1,
                        })(
                            <Slider min={1} max={5} step={0.1} />,
                        )
                    }
                </Form.Item>
            );
        } else if (type === 'rotation') {
            component = (
                <Form.Item label="Angle" colon={false}>
                    {
                        getFieldDecorator('animation.angle', {
                            rules: [{
                                type: 'number',
                                min: 0,
                                max: 360,
                            }],
                            initialValue: data.animation.angle || data.angle,
                        })(
                            <Slider min={0} max={360} />,
                        )
                    }
                </Form.Item>
            );
        } else if (type === 'flash') {
            component = (
                <Row>
                    <Col span={12}>
                        <Form.Item label="Fill Color" colon={false}>
                            {
                                getFieldDecorator('animation.fill', {
                                    initialValue: data.animation.fill || data.fill,
                                })(
                                    <ColorPicker />,
                                )
                            }
                        </Form.Item>
                    </Col>
                    <Col span={12}>
                        <Form.Item label="Stroke Color" colon={false}>
                            {
                                getFieldDecorator('animation.stroke', {
                                    initialValue: data.animation.stroke || data.stroke,
                                })(
                                    <ColorPicker />,
                                )
                            }
                        </Form.Item>
                    </Col>
                </Row>
            );
        } else {
            component = (
                <Row>
                    <Col span={12}>
                        <Form.Item label="Value" colon={false}>
                            {
                                getFieldDecorator('animation.value', {
                                    rules: [{
                                        type: 'number',
                                        min: 1,
                                        max: 10,
                                    }],
                                    initialValue: data.animation.value || 1,
                                })(
                                    <InputNumber min={1} max={10} />,
                                )
                            }
                        </Form.Item>
                    </Col>
                </Row>
            );
        }
        return component;
    },
=======
	render(canvasRef, form, data) {
		const { getFieldDecorator } = form;
		if (!data) {
			return null;
		}
		const type = data.animation.type || 'none';
		return (
			<React.Fragment>
				<Form.Item label="Animation Type" colon={false}>
					{getFieldDecorator('animation.type', {
						initialValue: type,
					})(
						<Select>
							<Select.Option value="none">None</Select.Option>
							<Select.Option value="fade">Fade</Select.Option>
							<Select.Option value="bounce">Bounce</Select.Option>
							<Select.Option value="shake">Shake</Select.Option>
							<Select.Option value="scaling">Scaling</Select.Option>
							<Select.Option value="rotation">Rotation</Select.Option>
							<Select.Option value="flash">Flash</Select.Option>
						</Select>,
					)}
				</Form.Item>
				{type === 'none' ? null : (
					<React.Fragment>
						<Row>
							<Col span={12}>
								<Form.Item label="Auto Play" colon={false}>
									{getFieldDecorator('animation.autoplay', {
										rules: [
											{
												type: 'boolean',
											},
										],
										valuePropName: 'checked',
										initialValue: data.animation.autoplay || false,
									})(<Switch size="small" />)}
								</Form.Item>
							</Col>
							<Col span={12}>
								<Form.Item label="Loop" colon={false}>
									{getFieldDecorator('animation.loop', {
										rules: [
											{
												type: 'boolean',
											},
										],
										valuePropName: 'checked',
										initialValue: data.animation.loop || false,
									})(<Switch size="small" />)}
								</Form.Item>
							</Col>
						</Row>
						{type !== 'shake' ? (
							<Row>
								<Col span={12}>
									<Form.Item label="Delay" colon={false}>
										{getFieldDecorator('animation.delay', {
											rules: [
												{
													type: 'number',
													min: 100,
													max: 5000,
												},
											],
											initialValue: data.animation.delay || 100,
										})(<Slider min={100} max={5000} step={100} />)}
									</Form.Item>
								</Col>
								<Col span={12}>
									<Form.Item label="Duration" colon={false}>
										{getFieldDecorator('animation.duration', {
											rules: [
												{
													type: 'number',
													min: 100,
													max: 5000,
												},
											],
											initialValue: data.animation.duration || 1000,
										})(<Slider min={100} max={5000} step={100} />)}
									</Form.Item>
								</Col>
							</Row>
						) : null}
						{this.getComponentType(type, data, getFieldDecorator)}
						<Form.Item label="Playback" colon={false}>
							<Row>
								<Col span={8}>
									<Button
										onClick={() => {
											canvasRef.handler.animationHandler.play(data.id);
										}}
									>
										Start
									</Button>
								</Col>
								<Col span={8}>
									<Button
										onClick={() => {
											canvasRef.handler.animationHandler.pause(data.id);
										}}
									>
										Pause
									</Button>
								</Col>
								<Col span={8}>
									<Button
										onClick={() => {
											canvasRef.handler.animationHandler.stop(data.id);
										}}
									>
										Stop
									</Button>
								</Col>
							</Row>
						</Form.Item>
					</React.Fragment>
				)}
			</React.Fragment>
		);
	},
	getComponentType(type, data, getFieldDecorator) {
		let component;
		if (type === 'fade') {
			component = (
				<Form.Item label="Opacity" colon={false}>
					{getFieldDecorator('animation.opacity', {
						rules: [
							{
								type: 'number',
								min: 0,
								max: 1,
							},
						],
						initialValue: data.animation.opacity || 0,
					})(<Slider min={0} max={1} step={0.1} />)}
				</Form.Item>
			);
		} else if (type === 'bounce') {
			component = (
				<React.Fragment>
					<Form.Item label="Bounce Type" colon={false}>
						{getFieldDecorator('animation.bounce', {
							initialValue: data.animation.bounce || 'hotizontal',
						})(
							<Select>
								<Select.Option value="hotizontal">Horizontal</Select.Option>
								<Select.Option value="vertical">Vertical</Select.Option>
							</Select>,
						)}
					</Form.Item>
					<Form.Item label="Offset" colon={false}>
						{getFieldDecorator('animation.offset', {
							rules: [
								{
									type: 'number',
									min: 1,
									max: 10,
								},
							],
							initialValue: data.animation.offset || 1,
						})(<Slider min={1} max={10} step={1} />)}
					</Form.Item>
				</React.Fragment>
			);
		} else if (type === 'shake') {
			component = (
				<React.Fragment>
					<Form.Item label="Shake Type" colon={false}>
						{getFieldDecorator('animation.shake', {
							initialValue: data.animation.shake || 'hotizontal',
						})(
							<Select>
								<Select.Option value="hotizontal">Horizontal</Select.Option>
								<Select.Option value="vertical">Vertical</Select.Option>
							</Select>,
						)}
					</Form.Item>
					<Form.Item label="Offset" colon={false}>
						{getFieldDecorator('animation.offset', {
							rules: [
								{
									type: 'number',
									min: 1,
									max: 10,
								},
							],
							initialValue: data.animation.offset || 1,
						})(<Slider min={1} max={10} step={1} />)}
					</Form.Item>
				</React.Fragment>
			);
		} else if (type === 'scaling') {
			component = (
				<Form.Item label="Scaling" colon={false}>
					{getFieldDecorator('animation.scale', {
						rules: [
							{
								type: 'number',
								min: 1,
								max: 5,
							},
						],
						initialValue: data.animation.scale || 1,
					})(<Slider min={1} max={5} step={0.1} />)}
				</Form.Item>
			);
		} else if (type === 'rotation') {
			component = (
				<Form.Item label="Angle" colon={false}>
					{getFieldDecorator('animation.angle', {
						rules: [
							{
								type: 'number',
								min: 0,
								max: 360,
							},
						],
						initialValue: data.animation.angle || data.angle,
					})(<Slider min={0} max={360} />)}
				</Form.Item>
			);
		} else if (type === 'flash') {
			component = (
				<Row>
					<Col span={12}>
						<Form.Item label="Fill Color" colon={false}>
							{getFieldDecorator('animation.fill', {
								initialValue: data.animation.fill || data.fill,
							})(<ColorPicker />)}
						</Form.Item>
					</Col>
					<Col span={12}>
						<Form.Item label="Stroke Color" colon={false}>
							{getFieldDecorator('animation.stroke', {
								initialValue: data.animation.stroke || data.stroke,
							})(<ColorPicker />)}
						</Form.Item>
					</Col>
				</Row>
			);
		} else {
			component = (
				<Row>
					<Col span={12}>
						<Form.Item label="Value" colon={false}>
							{getFieldDecorator('animation.value', {
								rules: [
									{
										type: 'number',
										min: 1,
										max: 10,
									},
								],
								initialValue: data.animation.value || 1,
							})(<InputNumber min={1} max={10} />)}
						</Form.Item>
					</Col>
				</Row>
			);
		}
		return component;
	},
>>>>>>> 6d8b93f2
};<|MERGE_RESOLUTION|>--- conflicted
+++ resolved
@@ -3,292 +3,6 @@
 import ColorPicker from '../../common/ColorPicker';
 
 export default {
-<<<<<<< HEAD
-    render(canvasRef, form, data) {
-        const { getFieldDecorator } = form;
-        if (!data) {
-            return null;
-        }
-        const type = data.animation.type || 'none';
-        return (
-            <React.Fragment>
-                <Form.Item label="Animation Type" colon={false}>
-                    {
-                        getFieldDecorator('animation.type', {
-                            initialValue: type,
-                        })(
-                            <Select>
-                                <Select.Option value="none">None</Select.Option>
-                                <Select.Option value="fade">Fade</Select.Option>
-                                <Select.Option value="bounce">Bounce</Select.Option>
-                                <Select.Option value="shake">Shake</Select.Option>
-                                <Select.Option value="scaling">Scaling</Select.Option>
-                                <Select.Option value="rotation">Rotation</Select.Option>
-                                <Select.Option value="flash">Flash</Select.Option>
-                            </Select>,
-                        )
-                    }
-                </Form.Item>
-                {
-                    type === 'none' ? null : (
-                        <React.Fragment>
-                            <Row>
-                                <Col span={12}>
-                                    <Form.Item label="Auto Play" colon={false}>
-                                        {
-                                            getFieldDecorator('animation.autoplay', {
-                                                rules: [{
-                                                    type: 'boolean',
-                                                }],
-                                                valuePropName: 'checked',
-                                                initialValue: data.animation.autoplay || false,
-                                            })(
-                                                <Switch size="small" />,
-                                            )
-                                        }
-                                    </Form.Item>
-                                </Col>
-                                <Col span={12}>
-                                    <Form.Item label="Loop" colon={false}>
-                                        {
-                                            getFieldDecorator('animation.loop', {
-                                                rules: [{
-                                                    type: 'boolean',
-                                                }],
-                                                valuePropName: 'checked',
-                                                initialValue: data.animation.loop || false,
-                                            })(
-                                                <Switch size="small" />,
-                                            )
-                                        }
-                                    </Form.Item>
-                                </Col>
-                            </Row>
-                            {
-                                type !== 'shake' ? (
-                                    <Row>
-                                        <Col span={12}>
-                                            <Form.Item label="Delay" colon={false}>
-                                                {
-                                                    getFieldDecorator('animation.delay', {
-                                                        rules: [{
-                                                            type: 'number',
-                                                            min: 100,
-                                                            max: 5000,
-                                                        }],
-                                                        initialValue: data.animation.delay || 100,
-                                                    })(
-                                                        <Slider min={100} max={5000} step={100} />,
-                                                    )
-                                                }
-                                            </Form.Item>
-                                        </Col>
-                                        <Col span={12}>
-                                            <Form.Item label="Duration" colon={false}>
-                                                {
-                                                    getFieldDecorator('animation.duration', {
-                                                        rules: [{
-                                                            type: 'number',
-                                                            min: 100,
-                                                            max: 5000,
-                                                        }],
-                                                        initialValue: data.animation.duration || 1000,
-                                                    })(
-                                                        <Slider min={100} max={5000} step={100} />,
-                                                    )
-                                                }
-                                            </Form.Item>
-                                        </Col>
-                                    </Row>
-                                ) : null
-                            }
-                            {this.getComponentType(type, data, getFieldDecorator)}
-                            <Form.Item label="Playback" colon={false}>
-                                <Row>
-                                    <Col span={8}>
-                                        <Button onClick={() => { canvasRef.handler.animationHandler.play(data.id); }}>Start</Button>
-                                    </Col>
-                                    <Col span={8}>
-                                        <Button onClick={() => { canvasRef.handler.animationHandler.pause(data.id); }}>Pause</Button>
-                                    </Col>
-                                    <Col span={8}>
-                                        <Button onClick={() => { canvasRef.handler.animationHandler.stop(data.id); }}>Stop</Button>
-                                    </Col>
-                                </Row>
-                            </Form.Item>
-                        </React.Fragment>
-                    )
-                }
-            </React.Fragment>
-        );
-    },
-    getComponentType(type, data, getFieldDecorator) {
-        let component;
-        if (type === 'fade') {
-            component = (
-                <Form.Item label="Opacity" colon={false}>
-                    {
-                        getFieldDecorator('animation.opacity', {
-                            rules: [{
-                                type: 'number',
-                                min: 0,
-                                max: 1,
-                            }],
-                            initialValue: data.animation.opacity || 0,
-                        })(
-                            <Slider min={0} max={1} step={0.1} />,
-                        )
-                    }
-                </Form.Item>
-            );
-        } else if (type === 'bounce') {
-            component = (
-                <React.Fragment>
-                    <Form.Item label="Bounce Type" colon={false}>
-                        {
-                            getFieldDecorator('animation.bounce', {
-                                initialValue: data.animation.bounce || 'hotizontal',
-                            })(
-                                <Select>
-                                    <Select.Option value="hotizontal">Horizontal</Select.Option>
-                                    <Select.Option value="vertical">Vertical</Select.Option>
-                                </Select>,
-                            )
-                        }
-                    </Form.Item>
-                    <Form.Item label="Offset" colon={false}>
-                        {
-                            getFieldDecorator('animation.offset', {
-                                rules: [{
-                                    type: 'number',
-                                    min: 1,
-                                    max: 10,
-                                }],
-                                initialValue: data.animation.offset || 1,
-                            })(
-                                <Slider min={1} max={10} step={1} />,
-                            )
-                        }
-                    </Form.Item>
-                </React.Fragment>
-            );
-        } else if (type === 'shake') {
-            component = (
-                <React.Fragment>
-                    <Form.Item label="Shake Type" colon={false}>
-                        {
-                            getFieldDecorator('animation.shake', {
-                                initialValue: data.animation.shake || 'hotizontal',
-                            })(
-                                <Select>
-                                    <Select.Option value="hotizontal">Horizontal</Select.Option>
-                                    <Select.Option value="vertical">Vertical</Select.Option>
-                                </Select>,
-                            )
-                        }
-                    </Form.Item>
-                    <Form.Item label="Offset" colon={false}>
-                        {
-                            getFieldDecorator('animation.offset', {
-                                rules: [{
-                                    type: 'number',
-                                    min: 1,
-                                    max: 10,
-                                }],
-                                initialValue: data.animation.offset || 1,
-                            })(
-                                <Slider min={1} max={10} step={1} />,
-                            )
-                        }
-                    </Form.Item>
-                </React.Fragment>
-            );
-        } else if (type === 'scaling') {
-            component = (
-                <Form.Item label="Scaling" colon={false}>
-                    {
-                        getFieldDecorator('animation.scale', {
-                            rules: [{
-                                type: 'number',
-                                min: 1,
-                                max: 5,
-                            }],
-                            initialValue: data.animation.scale || 1,
-                        })(
-                            <Slider min={1} max={5} step={0.1} />,
-                        )
-                    }
-                </Form.Item>
-            );
-        } else if (type === 'rotation') {
-            component = (
-                <Form.Item label="Angle" colon={false}>
-                    {
-                        getFieldDecorator('animation.angle', {
-                            rules: [{
-                                type: 'number',
-                                min: 0,
-                                max: 360,
-                            }],
-                            initialValue: data.animation.angle || data.angle,
-                        })(
-                            <Slider min={0} max={360} />,
-                        )
-                    }
-                </Form.Item>
-            );
-        } else if (type === 'flash') {
-            component = (
-                <Row>
-                    <Col span={12}>
-                        <Form.Item label="Fill Color" colon={false}>
-                            {
-                                getFieldDecorator('animation.fill', {
-                                    initialValue: data.animation.fill || data.fill,
-                                })(
-                                    <ColorPicker />,
-                                )
-                            }
-                        </Form.Item>
-                    </Col>
-                    <Col span={12}>
-                        <Form.Item label="Stroke Color" colon={false}>
-                            {
-                                getFieldDecorator('animation.stroke', {
-                                    initialValue: data.animation.stroke || data.stroke,
-                                })(
-                                    <ColorPicker />,
-                                )
-                            }
-                        </Form.Item>
-                    </Col>
-                </Row>
-            );
-        } else {
-            component = (
-                <Row>
-                    <Col span={12}>
-                        <Form.Item label="Value" colon={false}>
-                            {
-                                getFieldDecorator('animation.value', {
-                                    rules: [{
-                                        type: 'number',
-                                        min: 1,
-                                        max: 10,
-                                    }],
-                                    initialValue: data.animation.value || 1,
-                                })(
-                                    <InputNumber min={1} max={10} />,
-                                )
-                            }
-                        </Form.Item>
-                    </Col>
-                </Row>
-            );
-        }
-        return component;
-    },
-=======
 	render(canvasRef, form, data) {
 		const { getFieldDecorator } = form;
 		if (!data) {
@@ -553,5 +267,4 @@
 		}
 		return component;
 	},
->>>>>>> 6d8b93f2
 };