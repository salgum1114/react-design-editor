--- conflicted
+++ resolved
@@ -3,29 +3,6 @@
 import AceModal from '../../ace/AceModal';
 
 export default {
-<<<<<<< HEAD
-    render(canvasRef, form, data) {
-        const { getFieldDecorator } = form;
-        if (!data) {
-            return null;
-        }
-        return (
-            <Form.Item>
-                {
-                    getFieldDecorator('code', {
-                        rules: [{
-                            required: true,
-                            message: 'Please input code',
-                        }],
-                        initialValue: data.code,
-                    })(
-                        <AceModal form={form} code={data.code} />,
-                    )
-                }
-            </Form.Item>
-        );
-    },
-=======
 	render(canvasRef, form, data) {
 		const { getFieldDecorator } = form;
 		if (!data) {
@@ -45,5 +22,4 @@
 			</Form.Item>
 		);
 	},
->>>>>>> 6d8b93f2
 };