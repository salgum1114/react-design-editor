import MarkerProperty from './MarkerProperty';
import GeneralProperty from './GeneralProperty';
import StyleProperty from './StyleProperty';
import TooltipProperty from './TooltipProperty';
import ImageProperty from './ImageProperty';
import TextProperty from './TextProperty';
import MapProperty from './MapProperty';
import LinkProperty from './LinkProperty';
import VideoProperty from './VideoProperty';
import ElementProperty from './ElementProperty';
import IframeProperty from './IframeProperty';
import AnimationProperty from './AnimationProperty';
import ShadowProperty from './ShadowProperty';
import UserProperty from './UserProperty';
import TriggerProperty from './TriggerProperty';
import ImageFilterProperty from './ImageFilterProperty';
import ChartProperty from './ChartProperty';

export default {
<<<<<<< HEAD
    map: {
        map: {
            title: 'Map',
            component: MapProperty,
        },
        image: {
            title: 'Image',
            component: ImageProperty,
        },
    },
    group: {
        general: {
            title: 'General',
            component: GeneralProperty,
        },
        shadow: {
            title: 'Shadow',
            component: ShadowProperty,
        },
    },
    'i-text': {
        general: {
            title: 'General',
            component: GeneralProperty,
        },
        marker: {
            title: 'Marker',
            component: MarkerProperty,
        },
        link: {
            title: 'Link',
            component: LinkProperty,
        },
        tooltip: {
            title: 'Tooltip',
            component: TooltipProperty,
        },
        style: {
            title: 'Style',
            component: StyleProperty,
        },
        shadow: {
            title: 'Shadow',
            component: ShadowProperty,
        },
        animation: {
            title: 'Animation',
            component: AnimationProperty,
        },
        trigger: {
            title: 'Trigger',
            component: TriggerProperty,
        },
        userProperty: {
            title: 'User Property',
            component: UserProperty,
        },
    },
    textbox: {
        general: {
            title: 'General',
            component: GeneralProperty,
        },
        text: {
            title: 'Text',
            component: TextProperty,
        },
        link: {
            title: 'Link',
            component: LinkProperty,
        },
        tooltip: {
            title: 'Tooltip',
            component: TooltipProperty,
        },
        style: {
            title: 'Style',
            component: StyleProperty,
        },
        shadow: {
            title: 'Shadow',
            component: ShadowProperty,
        },
        animation: {
            title: 'Animation',
            component: AnimationProperty,
        },
        trigger: {
            title: 'Trigger',
            component: TriggerProperty,
        },
        userProperty: {
            title: 'User Property',
            component: UserProperty,
        },
    },
    image: {
        general: {
            title: 'General',
            component: GeneralProperty,
        },
        image: {
            title: 'Image',
            component: ImageProperty,
        },
        filter: {
            title: 'Filter',
            component: ImageFilterProperty,
        },
        link: {
            title: 'Link',
            component: LinkProperty,
        },
        tooltip: {
            title: 'Tooltip',
            component: TooltipProperty,
        },
        style: {
            title: 'Style',
            component: StyleProperty,
        },
        shadow: {
            title: 'Shadow',
            component: ShadowProperty,
        },
        animation: {
            title: 'Animation',
            component: AnimationProperty,
        },
        trigger: {
            title: 'Trigger',
            component: TriggerProperty,
        },
        userProperty: {
            title: 'User Property',
            component: UserProperty,
        },
    },
    triangle: {
        general: {
            title: 'General',
            component: GeneralProperty,
        },
        link: {
            title: 'Link',
            component: LinkProperty,
        },
        tooltip: {
            title: 'Tooltip',
            component: TooltipProperty,
        },
        style: {
            title: 'Style',
            component: StyleProperty,
        },
        shadow: {
            title: 'Shadow',
            component: ShadowProperty,
        },
        animation: {
            title: 'Animation',
            component: AnimationProperty,
        },
        trigger: {
            title: 'Trigger',
            component: TriggerProperty,
        },
        userProperty: {
            title: 'User Property',
            component: UserProperty,
        },
    },
    rect: {
        general: {
            title: 'General',
            component: GeneralProperty,
        },
        link: {
            title: 'Link',
            component: LinkProperty,
        },
        tooltip: {
            title: 'Tooltip',
            component: TooltipProperty,
        },
        style: {
            title: 'Style',
            component: StyleProperty,
        },
        shadow: {
            title: 'Shadow',
            component: ShadowProperty,
        },
        animation: {
            title: 'Animation',
            component: AnimationProperty,
        },
        trigger: {
            title: 'Trigger',
            component: TriggerProperty,
        },
        userProperty: {
            title: 'User Property',
            component: UserProperty,
        },
    },
    circle: {
        general: {
            title: 'General',
            component: GeneralProperty,
        },
        link: {
            title: 'Link',
            component: LinkProperty,
        },
        tooltip: {
            title: 'Tooltip',
            component: TooltipProperty,
        },
        style: {
            title: 'Style',
            component: StyleProperty,
        },
        shadow: {
            title: 'Shadow',
            component: ShadowProperty,
        },
        animation: {
            title: 'Animation',
            component: AnimationProperty,
        },
        trigger: {
            title: 'Trigger',
            component: TriggerProperty,
        },
        userProperty: {
            title: 'User Property',
            component: UserProperty,
        },
    },
    polygon: {
        general: {
            title: 'General',
            component: GeneralProperty,
        },
        link: {
            title: 'Link',
            component: LinkProperty,
        },
        tooltip: {
            title: 'Tooltip',
            component: TooltipProperty,
        },
        style: {
            title: 'Style',
            component: StyleProperty,
        },
        shadow: {
            title: 'Shadow',
            component: ShadowProperty,
        },
        animation: {
            title: 'Animation',
            component: AnimationProperty,
        },
        trigger: {
            title: 'Trigger',
            component: TriggerProperty,
        },
        userProperty: {
            title: 'User Property',
            component: UserProperty,
        },
    },
    line: {
        general: {
            title: 'General',
            component: GeneralProperty,
        },
        link: {
            title: 'Link',
            component: LinkProperty,
        },
        tooltip: {
            title: 'Tooltip',
            component: TooltipProperty,
        },
        style: {
            title: 'Style',
            component: StyleProperty,
        },
        shadow: {
            title: 'Shadow',
            component: ShadowProperty,
        },
        animation: {
            title: 'Animation',
            component: AnimationProperty,
        },
        trigger: {
            title: 'Trigger',
            component: TriggerProperty,
        },
        userProperty: {
            title: 'User Property',
            component: UserProperty,
        },
    },
    arrow: {
        general: {
            title: 'General',
            component: GeneralProperty,
        },
        link: {
            title: 'Link',
            component: LinkProperty,
        },
        tooltip: {
            title: 'Tooltip',
            component: TooltipProperty,
        },
        style: {
            title: 'Style',
            component: StyleProperty,
        },
        shadow: {
            title: 'Shadow',
            component: ShadowProperty,
        },
        animation: {
            title: 'Animation',
            component: AnimationProperty,
        },
        trigger: {
            title: 'Trigger',
            component: TriggerProperty,
        },
        userProperty: {
            title: 'User Property',
            component: UserProperty,
        },
    },
    video: {
        general: {
            title: 'General',
            component: GeneralProperty,
        },
        video: {
            title: 'Video',
            component: VideoProperty,
        },
    },
    element: {
        general: {
            title: 'General',
            component: GeneralProperty,
        },
        video: {
            title: 'Element',
            component: ElementProperty,
        },
    },
    iframe: {
        general: {
            title: 'General',
            component: GeneralProperty,
        },
        video: {
            title: 'Iframe',
            component: IframeProperty,
        },
    },
    svg: {
        general: {
            title: 'General',
            component: GeneralProperty,
        },
        link: {
            title: 'Link',
            component: LinkProperty,
        },
        tooltip: {
            title: 'Tooltip',
            component: TooltipProperty,
        },
        style: {
            title: 'Style',
            component: StyleProperty,
        },
        shadow: {
            title: 'Shadow',
            component: ShadowProperty,
        },
        animation: {
            title: 'Animation',
            component: AnimationProperty,
        },
        trigger: {
            title: 'Trigger',
            component: TriggerProperty,
        },
        userProperty: {
            title: 'User Property',
            component: UserProperty,
        },
    },
    chart: {
        general: {
            title: 'General',
            component: GeneralProperty,
        },
        chartOption: {
            title: 'Chart Option',
            component: ChartProperty,
        },
    },
=======
	map: {
		map: {
			title: 'Map',
			component: MapProperty,
		},
		image: {
			title: 'Image',
			component: ImageProperty,
		},
	},
	group: {
		general: {
			title: 'General',
			component: GeneralProperty,
		},
		shadow: {
			title: 'Shadow',
			component: ShadowProperty,
		},
	},
	'i-text': {
		general: {
			title: 'General',
			component: GeneralProperty,
		},
		marker: {
			title: 'Marker',
			component: MarkerProperty,
		},
		link: {
			title: 'Link',
			component: LinkProperty,
		},
		tooltip: {
			title: 'Tooltip',
			component: TooltipProperty,
		},
		style: {
			title: 'Style',
			component: StyleProperty,
		},
		shadow: {
			title: 'Shadow',
			component: ShadowProperty,
		},
		animation: {
			title: 'Animation',
			component: AnimationProperty,
		},
		trigger: {
			title: 'Trigger',
			component: TriggerProperty,
		},
		userProperty: {
			title: 'User Property',
			component: UserProperty,
		},
	},
	textbox: {
		general: {
			title: 'General',
			component: GeneralProperty,
		},
		text: {
			title: 'Text',
			component: TextProperty,
		},
		link: {
			title: 'Link',
			component: LinkProperty,
		},
		tooltip: {
			title: 'Tooltip',
			component: TooltipProperty,
		},
		style: {
			title: 'Style',
			component: StyleProperty,
		},
		shadow: {
			title: 'Shadow',
			component: ShadowProperty,
		},
		animation: {
			title: 'Animation',
			component: AnimationProperty,
		},
		trigger: {
			title: 'Trigger',
			component: TriggerProperty,
		},
		userProperty: {
			title: 'User Property',
			component: UserProperty,
		},
	},
	image: {
		general: {
			title: 'General',
			component: GeneralProperty,
		},
		image: {
			title: 'Image',
			component: ImageProperty,
		},
		filter: {
			title: 'Filter',
			component: ImageFilterProperty,
		},
		link: {
			title: 'Link',
			component: LinkProperty,
		},
		tooltip: {
			title: 'Tooltip',
			component: TooltipProperty,
		},
		style: {
			title: 'Style',
			component: StyleProperty,
		},
		shadow: {
			title: 'Shadow',
			component: ShadowProperty,
		},
		animation: {
			title: 'Animation',
			component: AnimationProperty,
		},
		trigger: {
			title: 'Trigger',
			component: TriggerProperty,
		},
		userProperty: {
			title: 'User Property',
			component: UserProperty,
		},
	},
	triangle: {
		general: {
			title: 'General',
			component: GeneralProperty,
		},
		link: {
			title: 'Link',
			component: LinkProperty,
		},
		tooltip: {
			title: 'Tooltip',
			component: TooltipProperty,
		},
		style: {
			title: 'Style',
			component: StyleProperty,
		},
		shadow: {
			title: 'Shadow',
			component: ShadowProperty,
		},
		animation: {
			title: 'Animation',
			component: AnimationProperty,
		},
		trigger: {
			title: 'Trigger',
			component: TriggerProperty,
		},
		userProperty: {
			title: 'User Property',
			component: UserProperty,
		},
	},
	rect: {
		general: {
			title: 'General',
			component: GeneralProperty,
		},
		link: {
			title: 'Link',
			component: LinkProperty,
		},
		tooltip: {
			title: 'Tooltip',
			component: TooltipProperty,
		},
		style: {
			title: 'Style',
			component: StyleProperty,
		},
		shadow: {
			title: 'Shadow',
			component: ShadowProperty,
		},
		animation: {
			title: 'Animation',
			component: AnimationProperty,
		},
		trigger: {
			title: 'Trigger',
			component: TriggerProperty,
		},
		userProperty: {
			title: 'User Property',
			component: UserProperty,
		},
	},
	circle: {
		general: {
			title: 'General',
			component: GeneralProperty,
		},
		link: {
			title: 'Link',
			component: LinkProperty,
		},
		tooltip: {
			title: 'Tooltip',
			component: TooltipProperty,
		},
		style: {
			title: 'Style',
			component: StyleProperty,
		},
		shadow: {
			title: 'Shadow',
			component: ShadowProperty,
		},
		animation: {
			title: 'Animation',
			component: AnimationProperty,
		},
		trigger: {
			title: 'Trigger',
			component: TriggerProperty,
		},
		userProperty: {
			title: 'User Property',
			component: UserProperty,
		},
	},
	polygon: {
		general: {
			title: 'General',
			component: GeneralProperty,
		},
		link: {
			title: 'Link',
			component: LinkProperty,
		},
		tooltip: {
			title: 'Tooltip',
			component: TooltipProperty,
		},
		style: {
			title: 'Style',
			component: StyleProperty,
		},
		shadow: {
			title: 'Shadow',
			component: ShadowProperty,
		},
		animation: {
			title: 'Animation',
			component: AnimationProperty,
		},
		trigger: {
			title: 'Trigger',
			component: TriggerProperty,
		},
		userProperty: {
			title: 'User Property',
			component: UserProperty,
		},
	},
	line: {
		general: {
			title: 'General',
			component: GeneralProperty,
		},
		link: {
			title: 'Link',
			component: LinkProperty,
		},
		tooltip: {
			title: 'Tooltip',
			component: TooltipProperty,
		},
		style: {
			title: 'Style',
			component: StyleProperty,
		},
		shadow: {
			title: 'Shadow',
			component: ShadowProperty,
		},
		animation: {
			title: 'Animation',
			component: AnimationProperty,
		},
		trigger: {
			title: 'Trigger',
			component: TriggerProperty,
		},
		userProperty: {
			title: 'User Property',
			component: UserProperty,
		},
	},
	arrow: {
		general: {
			title: 'General',
			component: GeneralProperty,
		},
		link: {
			title: 'Link',
			component: LinkProperty,
		},
		tooltip: {
			title: 'Tooltip',
			component: TooltipProperty,
		},
		style: {
			title: 'Style',
			component: StyleProperty,
		},
		shadow: {
			title: 'Shadow',
			component: ShadowProperty,
		},
		animation: {
			title: 'Animation',
			component: AnimationProperty,
		},
		trigger: {
			title: 'Trigger',
			component: TriggerProperty,
		},
		userProperty: {
			title: 'User Property',
			component: UserProperty,
		},
	},
	video: {
		general: {
			title: 'General',
			component: GeneralProperty,
		},
		video: {
			title: 'Video',
			component: VideoProperty,
		},
	},
	element: {
		general: {
			title: 'General',
			component: GeneralProperty,
		},
		video: {
			title: 'Element',
			component: ElementProperty,
		},
	},
	iframe: {
		general: {
			title: 'General',
			component: GeneralProperty,
		},
		video: {
			title: 'Iframe',
			component: IframeProperty,
		},
	},
	svg: {
		general: {
			title: 'General',
			component: GeneralProperty,
		},
		link: {
			title: 'Link',
			component: LinkProperty,
		},
		tooltip: {
			title: 'Tooltip',
			component: TooltipProperty,
		},
		style: {
			title: 'Style',
			component: StyleProperty,
		},
		shadow: {
			title: 'Shadow',
			component: ShadowProperty,
		},
		animation: {
			title: 'Animation',
			component: AnimationProperty,
		},
		trigger: {
			title: 'Trigger',
			component: TriggerProperty,
		},
		userProperty: {
			title: 'User Property',
			component: UserProperty,
		},
	},
	chart: {
		general: {
			title: 'General',
			component: GeneralProperty,
		},
		chartOption: {
			title: 'Chart Option',
			component: ChartProperty,
		},
	},
>>>>>>> 6d8b93f2
};<|MERGE_RESOLUTION|>--- conflicted
+++ resolved
@@ -17,424 +17,6 @@
 import ChartProperty from './ChartProperty';
 
 export default {
-<<<<<<< HEAD
-    map: {
-        map: {
-            title: 'Map',
-            component: MapProperty,
-        },
-        image: {
-            title: 'Image',
-            component: ImageProperty,
-        },
-    },
-    group: {
-        general: {
-            title: 'General',
-            component: GeneralProperty,
-        },
-        shadow: {
-            title: 'Shadow',
-            component: ShadowProperty,
-        },
-    },
-    'i-text': {
-        general: {
-            title: 'General',
-            component: GeneralProperty,
-        },
-        marker: {
-            title: 'Marker',
-            component: MarkerProperty,
-        },
-        link: {
-            title: 'Link',
-            component: LinkProperty,
-        },
-        tooltip: {
-            title: 'Tooltip',
-            component: TooltipProperty,
-        },
-        style: {
-            title: 'Style',
-            component: StyleProperty,
-        },
-        shadow: {
-            title: 'Shadow',
-            component: ShadowProperty,
-        },
-        animation: {
-            title: 'Animation',
-            component: AnimationProperty,
-        },
-        trigger: {
-            title: 'Trigger',
-            component: TriggerProperty,
-        },
-        userProperty: {
-            title: 'User Property',
-            component: UserProperty,
-        },
-    },
-    textbox: {
-        general: {
-            title: 'General',
-            component: GeneralProperty,
-        },
-        text: {
-            title: 'Text',
-            component: TextProperty,
-        },
-        link: {
-            title: 'Link',
-            component: LinkProperty,
-        },
-        tooltip: {
-            title: 'Tooltip',
-            component: TooltipProperty,
-        },
-        style: {
-            title: 'Style',
-            component: StyleProperty,
-        },
-        shadow: {
-            title: 'Shadow',
-            component: ShadowProperty,
-        },
-        animation: {
-            title: 'Animation',
-            component: AnimationProperty,
-        },
-        trigger: {
-            title: 'Trigger',
-            component: TriggerProperty,
-        },
-        userProperty: {
-            title: 'User Property',
-            component: UserProperty,
-        },
-    },
-    image: {
-        general: {
-            title: 'General',
-            component: GeneralProperty,
-        },
-        image: {
-            title: 'Image',
-            component: ImageProperty,
-        },
-        filter: {
-            title: 'Filter',
-            component: ImageFilterProperty,
-        },
-        link: {
-            title: 'Link',
-            component: LinkProperty,
-        },
-        tooltip: {
-            title: 'Tooltip',
-            component: TooltipProperty,
-        },
-        style: {
-            title: 'Style',
-            component: StyleProperty,
-        },
-        shadow: {
-            title: 'Shadow',
-            component: ShadowProperty,
-        },
-        animation: {
-            title: 'Animation',
-            component: AnimationProperty,
-        },
-        trigger: {
-            title: 'Trigger',
-            component: TriggerProperty,
-        },
-        userProperty: {
-            title: 'User Property',
-            component: UserProperty,
-        },
-    },
-    triangle: {
-        general: {
-            title: 'General',
-            component: GeneralProperty,
-        },
-        link: {
-            title: 'Link',
-            component: LinkProperty,
-        },
-        tooltip: {
-            title: 'Tooltip',
-            component: TooltipProperty,
-        },
-        style: {
-            title: 'Style',
-            component: StyleProperty,
-        },
-        shadow: {
-            title: 'Shadow',
-            component: ShadowProperty,
-        },
-        animation: {
-            title: 'Animation',
-            component: AnimationProperty,
-        },
-        trigger: {
-            title: 'Trigger',
-            component: TriggerProperty,
-        },
-        userProperty: {
-            title: 'User Property',
-            component: UserProperty,
-        },
-    },
-    rect: {
-        general: {
-            title: 'General',
-            component: GeneralProperty,
-        },
-        link: {
-            title: 'Link',
-            component: LinkProperty,
-        },
-        tooltip: {
-            title: 'Tooltip',
-            component: TooltipProperty,
-        },
-        style: {
-            title: 'Style',
-            component: StyleProperty,
-        },
-        shadow: {
-            title: 'Shadow',
-            component: ShadowProperty,
-        },
-        animation: {
-            title: 'Animation',
-            component: AnimationProperty,
-        },
-        trigger: {
-            title: 'Trigger',
-            component: TriggerProperty,
-        },
-        userProperty: {
-            title: 'User Property',
-            component: UserProperty,
-        },
-    },
-    circle: {
-        general: {
-            title: 'General',
-            component: GeneralProperty,
-        },
-        link: {
-            title: 'Link',
-            component: LinkProperty,
-        },
-        tooltip: {
-            title: 'Tooltip',
-            component: TooltipProperty,
-        },
-        style: {
-            title: 'Style',
-            component: StyleProperty,
-        },
-        shadow: {
-            title: 'Shadow',
-            component: ShadowProperty,
-        },
-        animation: {
-            title: 'Animation',
-            component: AnimationProperty,
-        },
-        trigger: {
-            title: 'Trigger',
-            component: TriggerProperty,
-        },
-        userProperty: {
-            title: 'User Property',
-            component: UserProperty,
-        },
-    },
-    polygon: {
-        general: {
-            title: 'General',
-            component: GeneralProperty,
-        },
-        link: {
-            title: 'Link',
-            component: LinkProperty,
-        },
-        tooltip: {
-            title: 'Tooltip',
-            component: TooltipProperty,
-        },
-        style: {
-            title: 'Style',
-            component: StyleProperty,
-        },
-        shadow: {
-            title: 'Shadow',
-            component: ShadowProperty,
-        },
-        animation: {
-            title: 'Animation',
-            component: AnimationProperty,
-        },
-        trigger: {
-            title: 'Trigger',
-            component: TriggerProperty,
-        },
-        userProperty: {
-            title: 'User Property',
-            component: UserProperty,
-        },
-    },
-    line: {
-        general: {
-            title: 'General',
-            component: GeneralProperty,
-        },
-        link: {
-            title: 'Link',
-            component: LinkProperty,
-        },
-        tooltip: {
-            title: 'Tooltip',
-            component: TooltipProperty,
-        },
-        style: {
-            title: 'Style',
-            component: StyleProperty,
-        },
-        shadow: {
-            title: 'Shadow',
-            component: ShadowProperty,
-        },
-        animation: {
-            title: 'Animation',
-            component: AnimationProperty,
-        },
-        trigger: {
-            title: 'Trigger',
-            component: TriggerProperty,
-        },
-        userProperty: {
-            title: 'User Property',
-            component: UserProperty,
-        },
-    },
-    arrow: {
-        general: {
-            title: 'General',
-            component: GeneralProperty,
-        },
-        link: {
-            title: 'Link',
-            component: LinkProperty,
-        },
-        tooltip: {
-            title: 'Tooltip',
-            component: TooltipProperty,
-        },
-        style: {
-            title: 'Style',
-            component: StyleProperty,
-        },
-        shadow: {
-            title: 'Shadow',
-            component: ShadowProperty,
-        },
-        animation: {
-            title: 'Animation',
-            component: AnimationProperty,
-        },
-        trigger: {
-            title: 'Trigger',
-            component: TriggerProperty,
-        },
-        userProperty: {
-            title: 'User Property',
-            component: UserProperty,
-        },
-    },
-    video: {
-        general: {
-            title: 'General',
-            component: GeneralProperty,
-        },
-        video: {
-            title: 'Video',
-            component: VideoProperty,
-        },
-    },
-    element: {
-        general: {
-            title: 'General',
-            component: GeneralProperty,
-        },
-        video: {
-            title: 'Element',
-            component: ElementProperty,
-        },
-    },
-    iframe: {
-        general: {
-            title: 'General',
-            component: GeneralProperty,
-        },
-        video: {
-            title: 'Iframe',
-            component: IframeProperty,
-        },
-    },
-    svg: {
-        general: {
-            title: 'General',
-            component: GeneralProperty,
-        },
-        link: {
-            title: 'Link',
-            component: LinkProperty,
-        },
-        tooltip: {
-            title: 'Tooltip',
-            component: TooltipProperty,
-        },
-        style: {
-            title: 'Style',
-            component: StyleProperty,
-        },
-        shadow: {
-            title: 'Shadow',
-            component: ShadowProperty,
-        },
-        animation: {
-            title: 'Animation',
-            component: AnimationProperty,
-        },
-        trigger: {
-            title: 'Trigger',
-            component: TriggerProperty,
-        },
-        userProperty: {
-            title: 'User Property',
-            component: UserProperty,
-        },
-    },
-    chart: {
-        general: {
-            title: 'General',
-            component: GeneralProperty,
-        },
-        chartOption: {
-            title: 'Chart Option',
-            component: ChartProperty,
-        },
-    },
-=======
 	map: {
 		map: {
 			title: 'Map',
@@ -851,5 +433,4 @@
 			component: ChartProperty,
 		},
 	},
->>>>>>> 6d8b93f2
 };