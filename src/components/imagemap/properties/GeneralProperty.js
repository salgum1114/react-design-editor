--- conflicted
+++ resolved
@@ -3,140 +3,6 @@
 import i18n from 'i18next';
 
 export default {
-<<<<<<< HEAD
-    render(canvasRef, form, data) {
-        const { getFieldDecorator } = form;
-        return (
-            <React.Fragment>
-                <Row>
-                    <Col span={12}>
-                        <Form.Item label={i18n.t('common.locked')} colon={false}>
-                            {
-                                getFieldDecorator('locked', {
-                                    rules: [{
-                                        type: 'boolean',
-                                    }],
-                                    valuePropName: 'checked',
-                                    initialValue: data.locked,
-                                })(
-                                    <Switch size="small" />,
-                                )
-                            }
-                        </Form.Item>
-                    </Col>
-                    <Col span={12}>
-                        <Form.Item label={i18n.t('common.visible')} colon={false}>
-                            {
-                                getFieldDecorator('visible', {
-                                    rules: [{
-                                        type: 'boolean',
-                                    }],
-                                    valuePropName: 'checked',
-                                    initialValue: data.visible,
-                                })(
-                                    <Switch size="small" />,
-                                )
-                            }
-                        </Form.Item>
-                    </Col>
-                </Row>
-                <Form.Item label={i18n.t('common.name')} colon={false}>
-                    {
-                        getFieldDecorator('name', {
-                            initialValue: data.name,
-                        })(
-                            <Input />,
-                        )
-                    }
-                </Form.Item>
-                <Row>
-                    <Col span={12}>
-                        <Form.Item label={i18n.t('common.width')} colon={false}>
-                            {
-                                getFieldDecorator('width', {
-                                    rules: [{
-                                        type: 'number',
-                                        required: true,
-                                        message: 'Please input width',
-                                        min: 1,
-                                    }],
-                                    initialValue: parseInt(data.width * data.scaleX, 10),
-                                })(
-                                    <InputNumber min={1} />,
-                                )
-                            }
-                        </Form.Item>
-                    </Col>
-                    <Col span={12}>
-                        <Form.Item label={i18n.t('common.height')} colon={false}>
-                            {
-                                getFieldDecorator('height', {
-                                    rules: [{
-                                        type: 'number',
-                                        required: true,
-                                        message: 'Please input height',
-                                        min: 1,
-                                    }],
-                                    initialValue: parseInt(data.height * data.scaleY, 10),
-                                })(
-                                    <InputNumber min={1} />,
-                                )
-                            }
-                        </Form.Item>
-                    </Col>
-                </Row>
-                <Row>
-                    <Col span={12}>
-                        <Form.Item label={i18n.t('common.left')} colon={false}>
-                            {
-                                getFieldDecorator('left', {
-                                    rules: [{
-                                        required: true,
-                                        message: 'Please input x position',
-                                    }],
-                                    initialValue: data.left,
-                                })(
-                                    <InputNumber />,
-                                )
-                            }
-                        </Form.Item>
-                    </Col>
-                    <Col span={12}>
-                        <Form.Item label={i18n.t('common.top')} colon={false}>
-                            {
-                                getFieldDecorator('top', {
-                                    rules: [{
-                                        required: true,
-                                        message: 'Please input y position',
-                                    }],
-                                    initialValue: data.top,
-                                })(
-                                    <InputNumber />,
-                                )
-                            }
-                        </Form.Item>
-                    </Col>
-                </Row>
-                {data.superType === 'element' ? null : (
-                    <Form.Item label={i18n.t('common.angle')} colon={false}>
-                        {
-                            getFieldDecorator('angle', {
-                                rules: [{
-                                    type: 'number',
-                                    required: true,
-                                    message: 'Please input rotation',
-                                }],
-                                initialValue: data.angle,
-                            })(
-                                <Slider min={0} max={360} />,
-                            )
-                        }
-                    </Form.Item>
-                )}
-            </React.Fragment>
-        );
-    },
-=======
 	render(canvasRef, form, data) {
 		const { getFieldDecorator } = form;
 		return (
@@ -251,5 +117,4 @@
 			</React.Fragment>
 		);
 	},
->>>>>>> 6d8b93f2
 };