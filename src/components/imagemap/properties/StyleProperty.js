--- conflicted
+++ resolved
@@ -5,87 +5,6 @@
 import ColorPicker from '../../common/ColorPicker';
 
 export default {
-<<<<<<< HEAD
-    render(canvasRef, form, data) {
-        const { getFieldDecorator } = form;
-        return (
-            <React.Fragment>
-                <Form.Item label={i18n.t('imagemap.style.fill-color')} colon={false}>
-                    {
-                        getFieldDecorator('fill', {
-                            initialValue: data.fill || 'rgba(0, 0, 0, 1)',
-                        })(
-                            <ColorPicker />,
-                        )
-                    }
-                </Form.Item>
-                <Form.Item label={i18n.t('common.opacity')} colon={false}>
-                    {
-                        getFieldDecorator('opacity', {
-                            rules: [{
-                                type: 'number',
-                                min: 0,
-                                max: 1,
-                            }],
-                            initialValue: data.opacity || 1,
-                        })(
-                            <Slider min={0} max={1} step={0.1} />,
-                        )
-                    }
-                </Form.Item>
-                <Form.Item label={i18n.t('imagemap.style.stroke-color')} colon={false}>
-                    {
-                        getFieldDecorator('stroke', {
-                            initialValue: data.stroke || 'rgba(255, 255, 255, 0)',
-                        })(
-                            <ColorPicker />,
-                        )
-                    }
-                </Form.Item>
-                <Form.Item label={i18n.t('imagemap.style.stroke-width')} colon={false}>
-                    {
-                        getFieldDecorator('strokeWidth', {
-                            initialValue: data.strokeWidth || 1,
-                        })(
-                            <Select showSearch style={{ width: '100%' }}>
-                                {
-                                    Array.from({ length: 12 }, (v, k) => {
-                                        const value = k + 1;
-                                        return <Select.Option key={value} value={value}>{value}</Select.Option>;
-                                    })
-                                }
-                            </Select>,
-                        )
-                    }
-                </Form.Item>
-                {
-                    data.type === 'rect' ? (
-                        <Row gutter={8}>
-                            <Col md={24} lg={12}>
-                                <Form.Item label={i18n.t('imagemap.style.rx')} colon={false}>
-                                    {
-                                        getFieldDecorator('rx', {
-                                            initialValue: data.rx || 0,
-                                        })(<InputNumber min={0} />)
-                                    }
-                                </Form.Item>
-                            </Col>
-                            <Col md={24} lg={12}>
-                                <Form.Item label={i18n.t('imagemap.style.ry')} colon={false}>
-                                    {
-                                        getFieldDecorator('ry', {
-                                            initialValue: data.ry || 0,
-                                        })(<InputNumber min={0} />)
-                                    }
-                                </Form.Item>
-                            </Col>
-                        </Row>
-                    ) : null
-                }
-            </React.Fragment>
-        );
-    },
-=======
 	render(canvasRef, form, data) {
 		const { getFieldDecorator } = form;
 		return (
@@ -149,5 +68,4 @@
 			</React.Fragment>
 		);
 	},
->>>>>>> 6d8b93f2
 };