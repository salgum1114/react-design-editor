--- conflicted
+++ resolved
@@ -6,301 +6,6 @@
 import Icon from '../../icon/Icon';
 
 export default {
-<<<<<<< HEAD
-    render(canvasRef, form, data) {
-        const { getFieldDecorator } = form;
-        if (!data) {
-            return null;
-        }
-        const type = data.animation.type || 'none';
-        return (
-            <React.Fragment>
-                <Form.Item label={i18n.t('imagemap.animation.animation-type')} colon={false}>
-                    {
-                        getFieldDecorator('animation.type', {
-                            initialValue: type,
-                        })(
-                            <Select>
-                                <Select.Option value="none">{i18n.t('imagemap.animation.none')}</Select.Option>
-                                <Select.Option value="fade">{i18n.t('imagemap.animation.fade')}</Select.Option>
-                                <Select.Option value="bounce">{i18n.t('imagemap.animation.bounce')}</Select.Option>
-                                <Select.Option value="shake">{i18n.t('imagemap.animation.shake')}</Select.Option>
-                                <Select.Option value="scaling">{i18n.t('imagemap.animation.scaling')}</Select.Option>
-                                <Select.Option value="rotation">{i18n.t('imagemap.animation.rotation')}</Select.Option>
-                                <Select.Option value="flash">{i18n.t('imagemap.animation.flash')}</Select.Option>
-                            </Select>,
-                        )
-                    }
-                </Form.Item>
-                {
-                    type === 'none' ? null : (
-                        <React.Fragment>
-                            <Row>
-                                <Col span={12}>
-                                    <Form.Item label={i18n.t('imagemap.animation.auto-play')} colon={false}>
-                                        {
-                                            getFieldDecorator('animation.autoplay', {
-                                                rules: [{
-                                                    type: 'boolean',
-                                                }],
-                                                valuePropName: 'checked',
-                                                initialValue: data.animation.autoplay,
-                                            })(
-                                                <Switch size="small" />,
-                                            )
-                                        }
-                                    </Form.Item>
-                                </Col>
-                                <Col span={12}>
-                                    <Form.Item label={i18n.t('common.loop')} colon={false}>
-                                        {
-                                            getFieldDecorator('animation.loop', {
-                                                rules: [{
-                                                    type: 'boolean',
-                                                }],
-                                                valuePropName: 'checked',
-                                                initialValue: data.animation.loop,
-                                            })(
-                                                <Switch size="small" />,
-                                            )
-                                        }
-                                    </Form.Item>
-                                </Col>
-                            </Row>
-                            {
-                                type !== 'shake' ? (
-                                    <Row>
-                                        <Col span={12}>
-                                            <Form.Item label={i18n.t('common.delay')} colon={false}>
-                                                {
-                                                    getFieldDecorator('animation.delay', {
-                                                        rules: [{
-                                                            type: 'number',
-                                                            min: 100,
-                                                            max: 5000,
-                                                        }],
-                                                        initialValue: data.animation.delay,
-                                                    })(
-                                                        <Slider min={100} max={5000} step={100} />,
-                                                    )
-                                                }
-                                            </Form.Item>
-                                        </Col>
-                                        <Col span={12}>
-                                            <Form.Item label={i18n.t('common.duration')} colon={false}>
-                                                {
-                                                    getFieldDecorator('animation.duration', {
-                                                        rules: [{
-                                                            type: 'number',
-                                                            min: 100,
-                                                            max: 5000,
-                                                        }],
-                                                        initialValue: data.animation.duration,
-                                                    })(
-                                                        <Slider min={100} max={5000} step={100} />,
-                                                    )
-                                                }
-                                            </Form.Item>
-                                        </Col>
-                                    </Row>
-                                ) : null
-                            }
-                            {this.getComponentType(type, data, getFieldDecorator)}
-                            <Form.Item label={i18n.t('imagemap.animation.playback')} colon={false}>
-                                <Row>
-                                    <Col span={8}>
-                                        <Button block size="small" onClick={() => { canvasRef.handler.animationHandler.play(data.id); }}>
-                                            <Icon name="play" style={{ marginRight: 8 }} />
-                                            {i18n.t('action.start')}
-                                        </Button>
-                                    </Col>
-                                    <Col span={8}>
-                                        <Button block size="small" onClick={() => { canvasRef.handler.animationHandler.pause(data.id); }}>
-                                            <Icon name="pause" style={{ marginRight: 8 }} />
-                                            {i18n.t('action.pause')}
-                                        </Button>
-                                    </Col>
-                                    <Col span={8}>
-                                        <Button block size="small" onClick={() => { canvasRef.handler.animationHandler.stop(data.id); }}>
-                                            <Icon name="stop" style={{ marginRight: 8 }} />
-                                            {i18n.t('action.stop')}
-                                        </Button>
-                                    </Col>
-                                </Row>
-                            </Form.Item>
-                        </React.Fragment>
-                    )
-                }
-            </React.Fragment>
-        );
-    },
-    getComponentType(type, data, getFieldDecorator) {
-        let component;
-        if (type === 'fade') {
-            component = (
-                <Form.Item label={i18n.t('common.opacity')} colon={false}>
-                    {
-                        getFieldDecorator('animation.opacity', {
-                            rules: [{
-                                type: 'number',
-                                min: 0,
-                                max: 1,
-                            }],
-                            initialValue: data.animation.opacity || 0,
-                        })(
-                            <Slider min={0} max={1} step={0.1} />,
-                        )
-                    }
-                </Form.Item>
-            );
-        } else if (type === 'bounce') {
-            component = (
-                <React.Fragment>
-                    <Form.Item label={i18n.t('imagemap.animation.bounce-type')} colon={false}>
-                        {
-                            getFieldDecorator('animation.bounce', {
-                                initialValue: data.animation.bounce || 'hotizontal',
-                            })(
-                                <Select>
-                                    <Select.Option value="hotizontal">Horizontal</Select.Option>
-                                    <Select.Option value="vertical">Vertical</Select.Option>
-                                </Select>,
-                            )
-                        }
-                    </Form.Item>
-                    <Form.Item label={i18n.t('common.offset')} colon={false}>
-                        {
-                            getFieldDecorator('animation.offset', {
-                                rules: [{
-                                    type: 'number',
-                                    min: 1,
-                                    max: 10,
-                                }],
-                                initialValue: data.animation.offset || 1,
-                            })(
-                                <Slider min={1} max={10} step={1} />,
-                            )
-                        }
-                    </Form.Item>
-                </React.Fragment>
-            );
-        } else if (type === 'shake') {
-            component = (
-                <React.Fragment>
-                    <Form.Item label={i18n.t('imagemap.animation.shake-type')} colon={false}>
-                        {
-                            getFieldDecorator('animation.shake', {
-                                initialValue: data.animation.shake || 'hotizontal',
-                            })(
-                                <Select>
-                                    <Select.Option value="hotizontal">{i18n.t('common.horizontal')}</Select.Option>
-                                    <Select.Option value="vertical">{i18n.t('common.vertical')}</Select.Option>
-                                </Select>,
-                            )
-                        }
-                    </Form.Item>
-                    <Form.Item label={i18n.t('common.offset')} colon={false}>
-                        {
-                            getFieldDecorator('animation.offset', {
-                                rules: [{
-                                    type: 'number',
-                                    min: 1,
-                                    max: 10,
-                                }],
-                                initialValue: data.animation.offset || 1,
-                            })(
-                                <Slider min={1} max={10} step={1} />,
-                            )
-                        }
-                    </Form.Item>
-                </React.Fragment>
-            );
-        } else if (type === 'scaling') {
-            component = (
-                <Form.Item label={i18n.t('imagemap.animation.scaling')} colon={false}>
-                    {
-                        getFieldDecorator('animation.scale', {
-                            rules: [{
-                                type: 'number',
-                                min: 1,
-                                max: 5,
-                            }],
-                            initialValue: data.animation.scale || 1,
-                        })(
-                            <Slider min={1} max={5} step={0.1} />,
-                        )
-                    }
-                </Form.Item>
-            );
-        } else if (type === 'rotation') {
-            component = (
-                <Form.Item label={i18n.t('common.angle')} colon={false}>
-                    {
-                        getFieldDecorator('animation.angle', {
-                            rules: [{
-                                type: 'number',
-                                min: 0,
-                                max: 360,
-                            }],
-                            initialValue: data.animation.angle || data.angle,
-                        })(
-                            <Slider min={0} max={360} />,
-                        )
-                    }
-                </Form.Item>
-            );
-        } else if (type === 'flash') {
-            component = (
-                <Row>
-                    <Col span={12}>
-                        <Form.Item label={i18n.t('imagemap.style.fill-color')} colon={false}>
-                            {
-                                getFieldDecorator('animation.fill', {
-                                    initialValue: data.animation.fill || data.fill,
-                                })(
-                                    <ColorPicker />,
-                                )
-                            }
-                        </Form.Item>
-                    </Col>
-                    <Col span={12}>
-                        <Form.Item label={i18n.t('imagemap.style.stroke-color')} colon={false}>
-                            {
-                                getFieldDecorator('animation.stroke', {
-                                    initialValue: data.animation.stroke || data.stroke,
-                                })(
-                                    <ColorPicker />,
-                                )
-                            }
-                        </Form.Item>
-                    </Col>
-                </Row>
-            );
-        } else {
-            component = (
-                <Row>
-                    <Col span={12}>
-                        <Form.Item label={i18n.t('common.value')} colon={false}>
-                            {
-                                getFieldDecorator('animation.value', {
-                                    rules: [{
-                                        type: 'number',
-                                        min: 1,
-                                        max: 10,
-                                    }],
-                                    initialValue: data.animation.value || 1,
-                                })(
-                                    <InputNumber min={1} max={10} />,
-                                )
-                            }
-                        </Form.Item>
-                    </Col>
-                </Row>
-            );
-        }
-        return component;
-    },
-=======
 	render(canvasRef, form, data) {
 		const { getFieldDecorator } = form;
 		if (!data) {
@@ -574,5 +279,4 @@
 		}
 		return component;
 	},
->>>>>>> 6d8b93f2
 };