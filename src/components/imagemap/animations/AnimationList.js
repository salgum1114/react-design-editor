--- conflicted
+++ resolved
@@ -5,41 +5,6 @@
 import Icon from '../../icon/Icon';
 
 class AnimationList extends Component {
-<<<<<<< HEAD
-    static propTypes = {
-        animations: PropTypes.array,
-        onEdit: PropTypes.func,
-        onDelete: PropTypes.func,
-    }
-
-    render() {
-        const { animations, onEdit, onDelete } = this.props;
-        return (
-            <List
-                dataSource={animations}
-                renderItem={(animation, index) => {
-                    const actions = [
-                        <Button className="rde-action-btn" shape="circle" onClick={() => { onEdit(animation, index); }}>
-                            <Icon name="edit" />
-                        </Button>,
-                        <Button className="rde-action-btn" shape="circle" onClick={() => { onDelete(index); }}>
-                            <Icon name="times" />
-                        </Button>,
-                    ];
-                    return (
-                        <List.Item actions={actions}>
-                            <List.Item.Meta
-                                avatar={<Avatar>{index}</Avatar>}
-                                title={animation.title}
-                                description={animation.type}
-                            />
-                        </List.Item>
-                    );
-                }}
-            />
-        );
-    }
-=======
 	static propTypes = {
 		animations: PropTypes.array,
 		onEdit: PropTypes.func,
@@ -85,7 +50,6 @@
 			/>
 		);
 	}
->>>>>>> 6d8b93f2
 }
 
 export default AnimationList;