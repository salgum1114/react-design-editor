--- conflicted
+++ resolved
@@ -9,149 +9,6 @@
 import Icon from '../../icon/Icon';
 
 class Styles extends Component {
-<<<<<<< HEAD
-    static propTypes = {
-        styles: PropTypes.array,
-        onChangeStyles: PropTypes.func,
-    }
-
-    static defaultProps = {
-        styles: [],
-    }
-
-    state = {
-        style: {},
-        visible: false,
-        validateTitle: {
-            validateStatus: '',
-            help: '',
-        },
-        current: 'add',
-    }
-
-    handlers = {
-        onOk: () => {
-            if (this.state.validateTitle.validateStatus === 'error') {
-                return;
-            }
-            if (!this.state.style.title) {
-                this.setState({
-                    validateTitle: this.handlers.onValid(),
-                });
-                return;
-            }
-            if (this.state.current === 'add') {
-                if (Object.keys(this.state.style).length === 1) {
-                    this.modalRef.validateFields((err, values) => {
-                        Object.assign(this.state.style, values);
-                    });
-                }
-                this.props.styles.push(this.state.style);
-            } else {
-                this.props.styles.splice(this.state.index, 1, this.state.style);
-            }
-            this.setState({
-                visible: false,
-                style: {},
-            }, () => {
-                this.props.onChangeStyles(this.props.styles);
-            });
-        },
-        onCancel: () => {
-            this.setState({
-                visible: false,
-                style: {},
-                validateTitle: {
-                    validateStatus: '',
-                    help: '',
-                },
-            });
-        },
-        onAdd: () => {
-            this.setState({
-                visible: true,
-                style: {},
-                validateTitle: {
-                    validateStatus: '',
-                    help: '',
-                },
-                current: 'add',
-            });
-        },
-        onEdit: (style, index) => {
-            this.setState({
-                visible: true,
-                style,
-                validateTitle: {
-                    validateStatus: '',
-                    help: '',
-                },
-                current: 'modify',
-                index,
-            });
-        },
-        onDelete: (index) => {
-            this.props.styles.splice(index, 1);
-            this.props.onChangeStyles(this.props.styles);
-        },
-        onClear: () => {
-            this.props.onChangeStyles([]);
-        },
-        onChange: (props, changedValues, allValues) => {
-            const field = Object.keys(changedValues)[0];
-            const isTitle = field === 'title';
-            if (isTitle) {
-                this.setState({
-                    validateTitle: this.handlers.onValid(changedValues[field]),
-                });
-            }
-            this.setState({
-                style: { title: this.state.style.title, ...allValues },
-            });
-        },
-        onValid: (value) => {
-            if (!value || !value.length) {
-                return {
-                    validateStatus: 'error',
-                    help: i18n.t('validation.enter-property', { arg: i18n.t('common.title') }),
-                };
-            }
-            const exist = this.props.styles.some(style => style.title === value);
-            if (!exist) {
-                return {
-                    validateStatus: 'success',
-                    help: '',
-                };
-            }
-            return {
-                validateStatus: 'error',
-                help: i18n.t('validation.already-property', { arg: i18n.t('common.title') }),
-            };
-        },
-    }
-
-    render() {
-        const { styles } = this.props;
-        const { visible, style, validateTitle } = this.state;
-        const { onOk, onCancel, onAdd, onEdit, onDelete, onClear, onChange, onValid } = this.handlers;
-        return (
-            <Form>
-                <FlexBox flexDirection="column">
-                    <FlexBox justifyContent="flex-end" style={{ padding: 8 }}>
-                        <Button className="rde-action-btn" shape="circle" onClick={onAdd}>
-                            <Icon name="plus" />
-                        </Button>
-                        <Button className="rde-action-btn" shape="circle" onClick={onClear}>
-                            <Icon name="times" />
-                        </Button>
-                        <StyleModal ref={(c) => { this.modalRef = c; }} validateTitle={validateTitle} visible={visible} onOk={onOk} style={style} onCancel={onCancel} onChange={onChange} onValid={onValid} />
-                    </FlexBox>
-                    <StyleList styles={styles} onEdit={onEdit} onDelete={onDelete} />
-                </FlexBox>
-            </Form>
-        );
-    }
-=======
 	static propTypes = {
 		styles: PropTypes.array,
 		onChangeStyles: PropTypes.func,
@@ -235,7 +92,7 @@
 				index,
 			});
 		},
-		onDelete: (index) => {
+		onDelete: index => {
 			this.props.styles.splice(index, 1);
 			this.props.onChangeStyles(this.props.styles);
 		},
@@ -254,14 +111,14 @@
 				style: { title: this.state.style.title, ...allValues },
 			});
 		},
-		onValid: (value) => {
+		onValid: value => {
 			if (!value || !value.length) {
 				return {
 					validateStatus: 'error',
 					help: i18n.t('validation.enter-property', { arg: i18n.t('common.title') }),
 				};
 			}
-			const exist = this.props.styles.some((style) => style.title === value);
+			const exist = this.props.styles.some(style => style.title === value);
 			if (!exist) {
 				return {
 					validateStatus: 'success',
@@ -290,7 +147,7 @@
 							<Icon name="times" />
 						</Button>
 						<StyleModal
-							ref={(c) => {
+							ref={c => {
 								this.modalRef = c;
 							}}
 							validateTitle={validateTitle}
@@ -307,7 +164,6 @@
 			</Form>
 		);
 	}
->>>>>>> 6d8b93f2
 }
 
 export default Styles;