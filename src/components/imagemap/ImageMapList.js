import React, { Component } from 'react';
import PropTypes from 'prop-types';
import { Button } from 'antd';

import Icon from '../icon/Icon';
import { FlexBox, FlexItem } from '../flex';

class ImageMapList extends Component {
<<<<<<< HEAD
    static propTypes = {
        canvasRef: PropTypes.any,
        selectedItem: PropTypes.object,
    }

    renderActions = () => {
        const { canvasRef } = this.props;
        const idCropping = canvasRef ? canvasRef.handler.interactionMode === 'crop' : false;
        return (
            <FlexItem className="rde-canvas-list-actions" flex="0 1 auto">
                <FlexBox justifyContent="space-between" alignItems="center">
                    <FlexBox flex="1" justifyContent="center">
                        <Button className="rde-action-btn" style={{ width: '100%', height: 30 }} disabled={idCropping} onClick={e => canvasRef.handler.sendBackwards()}>
                            <Icon name="arrow-up" />
                        </Button>
                    </FlexBox>
                    <FlexBox flex="1" justifyContent="center">
                        <Button className="rde-action-btn" style={{ width: '100%', height: 30 }} disabled={idCropping} onClick={e => canvasRef.handler.bringForward()}>
                            <Icon name="arrow-down" />
                        </Button>
                    </FlexBox>
                </FlexBox>
            </FlexItem>
        );
    }

    renderItem = () => {
        const { canvasRef, selectedItem } = this.props;
        const idCropping = canvasRef ? canvasRef.handler.interactionMode === 'crop' : false;
        return canvasRef ? (
            canvasRef.canvas.getObjects().filter((obj) => {
                if (obj.id === 'workarea') {
                    return false;
                }
                if (obj.id) {
                    return true;
                }
                return false;
            }).map((obj) => {
                let icon;
                let title = obj.name || obj.type;
                let prefix = 'fas';
                if (obj.type === 'i-text') {
                    icon = 'map-marker-alt';
                } else if (obj.type === 'textbox') {
                    icon = 'font';
                } else if (obj.type === 'image') {
                    icon = 'image';
                } else if (obj.type === 'triangle') {
                    icon = 'image';
                } else if (obj.type === 'rect') {
                    icon = 'image';
                } else if (obj.type === 'circle') {
                    icon = 'circle';
                } else if (obj.type === 'polygon') {
                    icon = 'draw-polygon';
                } else if (obj.type === 'line') {
                    icon = 'image';
                } else if (obj.type === 'element') {
                    icon = 'html5';
                    prefix = 'fab';
                } else if (obj.type === 'iframe') {
                    icon = 'window-maximize';
                } else if (obj.type === 'video') {
                    icon = 'video';
                } else if (obj.type === 'svg') {
                    icon = 'bezier-curve';
                } else {
                    icon = 'image';
                    title = 'Default';
                }
                let className = 'rde-canvas-list-item';
                if (selectedItem && selectedItem.id === obj.id) {
                    className += ' selected-item';
                }
                return (
                    <FlexItem key={obj.id} className={className} flex="1" onClick={() => canvasRef.handler.select(obj)}>
                        <FlexBox alignItems="center">
                            <Icon className="rde-canvas-list-item-icon" name={icon} size={1.5} style={{ width: 32 }} prefix={prefix} />
                            <div className="rde-canvas-list-item-text">
                                {title}
                            </div>
                            <FlexBox className="rde-canvas-list-item-actions" flex="1" justifyContent="flex-end">
                                <Button className="rde-action-btn" shape="circle" disabled={idCropping} onClick={(e) => { e.stopPropagation(); canvasRef.handler.duplicateById(obj.id); }}>
                                    <Icon name="clone" />
                                </Button>
                                <Button className="rde-action-btn" shape="circle" disabled={idCropping} onClick={(e) => { e.stopPropagation(); canvasRef.handler.removeById(obj.id); }}>
                                    <Icon name="trash" />
                                </Button>
                            </FlexBox>
                        </FlexBox>
                    </FlexItem>
                );
            })
        ) : null;
    }

    render() {
        return (
            <FlexBox style={{ height: '100%' }} flexDirection="column">
                {this.renderActions()}
                <div className="rde-canvas-list-items">
                    {this.renderItem()}
                </div>
            </FlexBox>
        );
    }
=======
	static propTypes = {
		canvasRef: PropTypes.any,
		selectedItem: PropTypes.object,
	};

	renderActions = () => {
		const { canvasRef } = this.props;
		const idCropping = canvasRef ? canvasRef.handler.interactionMode === 'crop' : false;
		return (
			<FlexItem className="rde-canvas-list-actions" flex="0 1 auto">
				<FlexBox justifyContent="space-between" alignItems="center">
					<FlexBox flex="1" justifyContent="center">
						<Button
							className="rde-action-btn"
							style={{ width: '100%', height: 30 }}
							disabled={idCropping}
							onClick={(e) => canvasRef.handler.sendBackwards()}
						>
							<Icon name="arrow-up" />
						</Button>
					</FlexBox>
					<FlexBox flex="1" justifyContent="center">
						<Button
							className="rde-action-btn"
							style={{ width: '100%', height: 30 }}
							disabled={idCropping}
							onClick={(e) => canvasRef.handler.bringForward()}
						>
							<Icon name="arrow-down" />
						</Button>
					</FlexBox>
				</FlexBox>
			</FlexItem>
		);
	};

	renderItem = () => {
		const { canvasRef, selectedItem } = this.props;
		const idCropping = canvasRef ? canvasRef.handler.interactionMode === 'crop' : false;
		return canvasRef
			? canvasRef.canvas
					.getObjects()
					.filter((obj) => {
						if (obj.id === 'workarea') {
							return false;
						}
						if (obj.id) {
							return true;
						}
						return false;
					})
					.map((obj) => {
						let icon;
						let title = obj.name || obj.type;
						let prefix = 'fas';
						if (obj.type === 'i-text') {
							icon = 'map-marker-alt';
						} else if (obj.type === 'textbox') {
							icon = 'font';
						} else if (obj.type === 'image') {
							icon = 'image';
						} else if (obj.type === 'triangle') {
							icon = 'image';
						} else if (obj.type === 'rect') {
							icon = 'image';
						} else if (obj.type === 'circle') {
							icon = 'circle';
						} else if (obj.type === 'polygon') {
							icon = 'draw-polygon';
						} else if (obj.type === 'line') {
							icon = 'image';
						} else if (obj.type === 'element') {
							icon = 'html5';
							prefix = 'fab';
						} else if (obj.type === 'iframe') {
							icon = 'window-maximize';
						} else if (obj.type === 'video') {
							icon = 'video';
						} else if (obj.type === 'svg') {
							icon = 'bezier-curve';
						} else {
							icon = 'image';
							title = 'Default';
						}
						let className = 'rde-canvas-list-item';
						if (selectedItem && selectedItem.id === obj.id) {
							className += ' selected-item';
						}
						return (
							<FlexItem
								key={obj.id}
								className={className}
								flex="1"
								onClick={() => canvasRef.handler.select(obj)}
							>
								<FlexBox alignItems="center">
									<Icon
										className="rde-canvas-list-item-icon"
										name={icon}
										size={1.5}
										style={{ width: 32 }}
										prefix={prefix}
									/>
									<div className="rde-canvas-list-item-text">{title}</div>
									<FlexBox
										className="rde-canvas-list-item-actions"
										flex="1"
										justifyContent="flex-end"
									>
										<Button
											className="rde-action-btn"
											shape="circle"
											disabled={idCropping}
											onClick={(e) => {
												e.stopPropagation();
												canvasRef.handler.duplicateById(obj.id);
											}}
										>
											<Icon name="clone" />
										</Button>
										<Button
											className="rde-action-btn"
											shape="circle"
											disabled={idCropping}
											onClick={(e) => {
												e.stopPropagation();
												canvasRef.handler.removeById(obj.id);
											}}
										>
											<Icon name="trash" />
										</Button>
									</FlexBox>
								</FlexBox>
							</FlexItem>
						);
					})
			: null;
	};

	render() {
		return (
			<FlexBox style={{ height: '100%' }} flexDirection="column">
				{this.renderActions()}
				<div className="rde-canvas-list-items">{this.renderItem()}</div>
			</FlexBox>
		);
	}
>>>>>>> 6d8b93f2
}

export default ImageMapList;<|MERGE_RESOLUTION|>--- conflicted
+++ resolved
@@ -6,115 +6,6 @@
 import { FlexBox, FlexItem } from '../flex';
 
 class ImageMapList extends Component {
-<<<<<<< HEAD
-    static propTypes = {
-        canvasRef: PropTypes.any,
-        selectedItem: PropTypes.object,
-    }
-
-    renderActions = () => {
-        const { canvasRef } = this.props;
-        const idCropping = canvasRef ? canvasRef.handler.interactionMode === 'crop' : false;
-        return (
-            <FlexItem className="rde-canvas-list-actions" flex="0 1 auto">
-                <FlexBox justifyContent="space-between" alignItems="center">
-                    <FlexBox flex="1" justifyContent="center">
-                        <Button className="rde-action-btn" style={{ width: '100%', height: 30 }} disabled={idCropping} onClick={e => canvasRef.handler.sendBackwards()}>
-                            <Icon name="arrow-up" />
-                        </Button>
-                    </FlexBox>
-                    <FlexBox flex="1" justifyContent="center">
-                        <Button className="rde-action-btn" style={{ width: '100%', height: 30 }} disabled={idCropping} onClick={e => canvasRef.handler.bringForward()}>
-                            <Icon name="arrow-down" />
-                        </Button>
-                    </FlexBox>
-                </FlexBox>
-            </FlexItem>
-        );
-    }
-
-    renderItem = () => {
-        const { canvasRef, selectedItem } = this.props;
-        const idCropping = canvasRef ? canvasRef.handler.interactionMode === 'crop' : false;
-        return canvasRef ? (
-            canvasRef.canvas.getObjects().filter((obj) => {
-                if (obj.id === 'workarea') {
-                    return false;
-                }
-                if (obj.id) {
-                    return true;
-                }
-                return false;
-            }).map((obj) => {
-                let icon;
-                let title = obj.name || obj.type;
-                let prefix = 'fas';
-                if (obj.type === 'i-text') {
-                    icon = 'map-marker-alt';
-                } else if (obj.type === 'textbox') {
-                    icon = 'font';
-                } else if (obj.type === 'image') {
-                    icon = 'image';
-                } else if (obj.type === 'triangle') {
-                    icon = 'image';
-                } else if (obj.type === 'rect') {
-                    icon = 'image';
-                } else if (obj.type === 'circle') {
-                    icon = 'circle';
-                } else if (obj.type === 'polygon') {
-                    icon = 'draw-polygon';
-                } else if (obj.type === 'line') {
-                    icon = 'image';
-                } else if (obj.type === 'element') {
-                    icon = 'html5';
-                    prefix = 'fab';
-                } else if (obj.type === 'iframe') {
-                    icon = 'window-maximize';
-                } else if (obj.type === 'video') {
-                    icon = 'video';
-                } else if (obj.type === 'svg') {
-                    icon = 'bezier-curve';
-                } else {
-                    icon = 'image';
-                    title = 'Default';
-                }
-                let className = 'rde-canvas-list-item';
-                if (selectedItem && selectedItem.id === obj.id) {
-                    className += ' selected-item';
-                }
-                return (
-                    <FlexItem key={obj.id} className={className} flex="1" onClick={() => canvasRef.handler.select(obj)}>
-                        <FlexBox alignItems="center">
-                            <Icon className="rde-canvas-list-item-icon" name={icon} size={1.5} style={{ width: 32 }} prefix={prefix} />
-                            <div className="rde-canvas-list-item-text">
-                                {title}
-                            </div>
-                            <FlexBox className="rde-canvas-list-item-actions" flex="1" justifyContent="flex-end">
-                                <Button className="rde-action-btn" shape="circle" disabled={idCropping} onClick={(e) => { e.stopPropagation(); canvasRef.handler.duplicateById(obj.id); }}>
-                                    <Icon name="clone" />
-                                </Button>
-                                <Button className="rde-action-btn" shape="circle" disabled={idCropping} onClick={(e) => { e.stopPropagation(); canvasRef.handler.removeById(obj.id); }}>
-                                    <Icon name="trash" />
-                                </Button>
-                            </FlexBox>
-                        </FlexBox>
-                    </FlexItem>
-                );
-            })
-        ) : null;
-    }
-
-    render() {
-        return (
-            <FlexBox style={{ height: '100%' }} flexDirection="column">
-                {this.renderActions()}
-                <div className="rde-canvas-list-items">
-                    {this.renderItem()}
-                </div>
-            </FlexBox>
-        );
-    }
-=======
 	static propTypes = {
 		canvasRef: PropTypes.any,
 		selectedItem: PropTypes.object,
@@ -131,7 +22,7 @@
 							className="rde-action-btn"
 							style={{ width: '100%', height: 30 }}
 							disabled={idCropping}
-							onClick={(e) => canvasRef.handler.sendBackwards()}
+							onClick={e => canvasRef.handler.sendBackwards()}
 						>
 							<Icon name="arrow-up" />
 						</Button>
@@ -141,7 +32,7 @@
 							className="rde-action-btn"
 							style={{ width: '100%', height: 30 }}
 							disabled={idCropping}
-							onClick={(e) => canvasRef.handler.bringForward()}
+							onClick={e => canvasRef.handler.bringForward()}
 						>
 							<Icon name="arrow-down" />
 						</Button>
@@ -157,7 +48,7 @@
 		return canvasRef
 			? canvasRef.canvas
 					.getObjects()
-					.filter((obj) => {
+					.filter(obj => {
 						if (obj.id === 'workarea') {
 							return false;
 						}
@@ -166,7 +57,7 @@
 						}
 						return false;
 					})
-					.map((obj) => {
+					.map(obj => {
 						let icon;
 						let title = obj.name || obj.type;
 						let prefix = 'fas';
@@ -228,7 +119,7 @@
 											className="rde-action-btn"
 											shape="circle"
 											disabled={idCropping}
-											onClick={(e) => {
+											onClick={e => {
 												e.stopPropagation();
 												canvasRef.handler.duplicateById(obj.id);
 											}}
@@ -239,7 +130,7 @@
 											className="rde-action-btn"
 											shape="circle"
 											disabled={idCropping}
-											onClick={(e) => {
+											onClick={e => {
 												e.stopPropagation();
 												canvasRef.handler.removeById(obj.id);
 											}}
@@ -262,7 +153,6 @@
 			</FlexBox>
 		);
 	}
->>>>>>> 6d8b93f2
 }
 
 export default ImageMapList;