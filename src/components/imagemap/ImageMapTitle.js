import React, { Component } from 'react';
import { FlexBox, FlexItem } from '../flex';

class ImageMapTitle extends Component {
<<<<<<< HEAD
    render() {
        const { title, content, action, children } = this.props;
        return children || (
            <FlexBox className="rde-content-layout-title" alignItems="center" flexWrap="wrap">
                <FlexItem flex="0 1 auto">
                    <FlexBox className="rde-content-layout-title-title" justifyContent="flex-start" alignItems="center">
                        {
                            title instanceof String ? (
                                <h3>{title}</h3>
                            ) : title
                        }
                    </FlexBox>
                </FlexItem>
                <FlexItem flex="auto">
                    <FlexBox className="rde-content-layout-title-content" alignItems="center">
                        {content}
                    </FlexBox>
                </FlexItem>
                <FlexItem flex="auto">
                    <FlexBox className="rde-content-layout-title-action" justifyContent="flex-end" alignItems="center">
                        {action}
                    </FlexBox>
                </FlexItem>
            </FlexBox>
        );
    }
=======
	render() {
		const { title, content, action, children } = this.props;
		return (
			children || (
				<FlexBox className="rde-content-layout-title" alignItems="center" flexWrap="wrap">
					<FlexItem flex="0 1 auto">
						<FlexBox
							className="rde-content-layout-title-title"
							justifyContent="flex-start"
							alignItems="center"
						>
							{title instanceof String ? <h3>{title}</h3> : title}
						</FlexBox>
					</FlexItem>
					<FlexItem flex="auto">
						<FlexBox className="rde-content-layout-title-content" alignItems="center">
							{content}
						</FlexBox>
					</FlexItem>
					<FlexItem flex="auto">
						<FlexBox
							className="rde-content-layout-title-action"
							justifyContent="flex-end"
							alignItems="center"
						>
							{action}
						</FlexBox>
					</FlexItem>
				</FlexBox>
			)
		);
	}
>>>>>>> 6d8b93f2
}

export default ImageMapTitle;<|MERGE_RESOLUTION|>--- conflicted
+++ resolved
@@ -2,34 +2,6 @@
 import { FlexBox, FlexItem } from '../flex';
 
 class ImageMapTitle extends Component {
-<<<<<<< HEAD
-    render() {
-        const { title, content, action, children } = this.props;
-        return children || (
-            <FlexBox className="rde-content-layout-title" alignItems="center" flexWrap="wrap">
-                <FlexItem flex="0 1 auto">
-                    <FlexBox className="rde-content-layout-title-title" justifyContent="flex-start" alignItems="center">
-                        {
-                            title instanceof String ? (
-                                <h3>{title}</h3>
-                            ) : title
-                        }
-                    </FlexBox>
-                </FlexItem>
-                <FlexItem flex="auto">
-                    <FlexBox className="rde-content-layout-title-content" alignItems="center">
-                        {content}
-                    </FlexBox>
-                </FlexItem>
-                <FlexItem flex="auto">
-                    <FlexBox className="rde-content-layout-title-action" justifyContent="flex-end" alignItems="center">
-                        {action}
-                    </FlexBox>
-                </FlexItem>
-            </FlexBox>
-        );
-    }
-=======
 	render() {
 		const { title, content, action, children } = this.props;
 		return (
@@ -62,7 +34,6 @@
 			)
 		);
 	}
->>>>>>> 6d8b93f2
 }
 
 export default ImageMapTitle;