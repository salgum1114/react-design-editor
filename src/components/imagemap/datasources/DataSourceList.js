import React, { Component } from 'react';
import PropTypes from 'prop-types';
import { List, Button, Avatar } from 'antd';

import Icon from '../../icon/Icon';

class DataSourceList extends Component {
<<<<<<< HEAD
    static propTypes = {
        dataSources: PropTypes.array,
        onEdit: PropTypes.func,
        onDelete: PropTypes.func,
    }

    render() {
        const { dataSources, onEdit, onDelete } = this.props;
        return (
            <List
                dataSource={dataSources}
                renderItem={(dataSource, index) => {
                    const actions = [
                        <Button className="rde-action-btn" shape="circle" onClick={() => { onEdit(dataSource, index); }}>
                            <Icon name="edit" />
                        </Button>,
                        <Button className="rde-action-btn" shape="circle" onClick={() => { onDelete(index); }}>
                            <Icon name="times" />
                        </Button>,
                    ];
                    return (
                        <List.Item actions={actions}>
                            <List.Item.Meta
                                avatar={<Avatar>{index}</Avatar>}
                                title={dataSource.title}
                                description={dataSource.type}
                            />
                        </List.Item>
                    );
                }}
            />
        );
    }
=======
	static propTypes = {
		dataSources: PropTypes.array,
		onEdit: PropTypes.func,
		onDelete: PropTypes.func,
	};

	render() {
		const { dataSources, onEdit, onDelete } = this.props;
		return (
			<List
				dataSource={dataSources}
				renderItem={(dataSource, index) => {
					const actions = [
						<Button
							className="rde-action-btn"
							shape="circle"
							onClick={() => {
								onEdit(dataSource, index);
							}}
						>
							<Icon name="edit" />
						</Button>,
						<Button
							className="rde-action-btn"
							shape="circle"
							onClick={() => {
								onDelete(index);
							}}
						>
							<Icon name="times" />
						</Button>,
					];
					return (
						<List.Item actions={actions}>
							<List.Item.Meta
								avatar={<Avatar>{index}</Avatar>}
								title={dataSource.title}
								description={dataSource.type}
							/>
						</List.Item>
					);
				}}
			/>
		);
	}
>>>>>>> 6d8b93f2
}

export default DataSourceList;<|MERGE_RESOLUTION|>--- conflicted
+++ resolved
@@ -5,41 +5,6 @@
 import Icon from '../../icon/Icon';
 
 class DataSourceList extends Component {
-<<<<<<< HEAD
-    static propTypes = {
-        dataSources: PropTypes.array,
-        onEdit: PropTypes.func,
-        onDelete: PropTypes.func,
-    }
-
-    render() {
-        const { dataSources, onEdit, onDelete } = this.props;
-        return (
-            <List
-                dataSource={dataSources}
-                renderItem={(dataSource, index) => {
-                    const actions = [
-                        <Button className="rde-action-btn" shape="circle" onClick={() => { onEdit(dataSource, index); }}>
-                            <Icon name="edit" />
-                        </Button>,
-                        <Button className="rde-action-btn" shape="circle" onClick={() => { onDelete(index); }}>
-                            <Icon name="times" />
-                        </Button>,
-                    ];
-                    return (
-                        <List.Item actions={actions}>
-                            <List.Item.Meta
-                                avatar={<Avatar>{index}</Avatar>}
-                                title={dataSource.title}
-                                description={dataSource.type}
-                            />
-                        </List.Item>
-                    );
-                }}
-            />
-        );
-    }
-=======
 	static propTypes = {
 		dataSources: PropTypes.array,
 		onEdit: PropTypes.func,
@@ -85,7 +50,6 @@
 			/>
 		);
 	}
->>>>>>> 6d8b93f2
 }
 
 export default DataSourceList;