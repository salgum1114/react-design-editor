--- conflicted
+++ resolved
@@ -7,37 +7,6 @@
 import Canvas from '../canvas/Canvas';
 
 class ImageMapPreview extends Component {
-<<<<<<< HEAD
-    static propTypes = {
-        preview: PropTypes.bool,
-        onChangePreview: PropTypes.func,
-        onTooltip: PropTypes.func,
-        onAction: PropTypes.func,
-    }
-
-    render() {
-        const { onChangePreview, onTooltip, onClick, preview } = this.props;
-        const previewClassName = classnames('rde-preview', { preview });
-        return (
-            <div className={previewClassName}>
-                <div ref={(c) => { this.container = c; }} style={{ overvlow: 'hidden', display: 'flex', flex: '1', height: '100%' }}>
-                    <Canvas
-                        ref={(c) => { this.canvasRef = c; }}
-                        editable={false}
-                        canvasOption={{
-                            backgroundColor: '#f3f3f3',
-                        }}
-                        onTooltip={onTooltip}
-                        onClick={onClick}
-                    />
-                    <Button className="rde-action-btn rde-preview-close-btn" onClick={onChangePreview}>
-                        <Icon name="times" size={1.5} />
-                    </Button>
-                </div>
-            </div>
-        );
-    }
-=======
 	static propTypes = {
 		preview: PropTypes.bool,
 		onChangePreview: PropTypes.func,
@@ -51,13 +20,13 @@
 		return (
 			<div className={previewClassName}>
 				<div
-					ref={(c) => {
+					ref={c => {
 						this.container = c;
 					}}
 					style={{ overvlow: 'hidden', display: 'flex', flex: '1', height: '100%' }}
 				>
 					<Canvas
-						ref={(c) => {
+						ref={c => {
 							this.canvasRef = c;
 						}}
 						editable={false}
@@ -74,7 +43,6 @@
 			</div>
 		);
 	}
->>>>>>> 6d8b93f2
 }
 
 export default ImageMapPreview;