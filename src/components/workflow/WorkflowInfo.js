import React, { Component } from 'react';
import PropTypes from 'prop-types';
import { Divider, Form, Input, Switch } from 'antd';
import i18n from 'i18next';

import CommonButton from '../common/CommonButton';
import WorkflowSiderContainer from './WorkflowSiderContainer';

class WorkflowInfo extends Component {
<<<<<<< HEAD
    static propTypes = {
        workflow: PropTypes.object,
        form: PropTypes.object,
        onChange: PropTypes.func,
    }

    state = {
        isEdit: false,
    }

    handlers = {
        onClick: () => {
            if (this.state.isEdit) {
                this.props.form.validateFields((err, values) => {
                    if (err) {
                        return;
                    }
                    this.props.onChange(null, { workflow: values }, null);
                    this.setState({
                        isEdit: !this.state.isEdit,
                    });
                });
            } else {
                this.setState({
                    isEdit: !this.state.isEdit,
                });
            }
        },
    }

    render() {
        const { workflow, form } = this.props;
        const { isEdit } = this.state;
        const component = isEdit ? (
            <React.Fragment>
                <Form.Item
                    label={i18n.t('common.name')}
                    colon={false}
                >
                    {
                        form.getFieldDecorator('name', {
                            initialValue: workflow.name,
                            rules: [
                                { required: true, message: i18n.t('validation.enter-property', { arg: i18n.t('common.name') }) },
                            ],
                        })(<Input />)
                    }
                </Form.Item>
                <Form.Item
                    label={i18n.t('common.description')}
                    colon={false}
                >
                    {
                        form.getFieldDecorator('description', {
                            initialValue: workflow.description,
                        })(<Input.TextArea />)
                    }
                </Form.Item>
                <Form.Item
                    label={i18n.t('common.enabled')}
                    colon={false}
                >
                    {
                        form.getFieldDecorator('enabled', {
                            initialValue: workflow.enabled,
                            valuePropName: 'checked',
                        })(<Switch />)
                    }
                </Form.Item>
            </React.Fragment>
        ) : (
            <React.Fragment>
                <h2 style={{ color: workflow.enabled ? '#49a9ee' : 'rgba(0, 0, 0, 0.65)' }}>
                    {workflow.name}
                </h2>
                <Divider style={{ margin: '12px 0' }} />
                <div>
                    {workflow.description}
                </div>
            </React.Fragment>
        );
        const extra = (
            <CommonButton
                className="rde-action-btn"
                shape="circle"
                icon={isEdit ? 'save' : 'edit'}
                onClick={this.handlers.onClick}
                tooltipTitle={isEdit ? i18n.t('action.save') : i18n.t('action.modify')}
            />
        );
        return (
            <WorkflowSiderContainer
                title={i18n.t('workflow.workflow-info')}
                icon="cog"
                extra={extra}
            >
                {component}
            </WorkflowSiderContainer>
        );
    }
=======
	static propTypes = {
		workflow: PropTypes.object,
		form: PropTypes.object,
		onChange: PropTypes.func,
	};

	state = {
		isEdit: false,
	};

	handlers = {
		onClick: () => {
			if (this.state.isEdit) {
				this.props.form.validateFields((err, values) => {
					if (err) {
						return;
					}
					this.props.onChange(null, { workflow: values }, null);
					this.setState({
						isEdit: !this.state.isEdit,
					});
				});
			} else {
				this.setState({
					isEdit: !this.state.isEdit,
				});
			}
		},
	};

	render() {
		const { workflow, form } = this.props;
		const { isEdit } = this.state;
		const component = isEdit ? (
			<React.Fragment>
				<Form.Item label={i18n.t('common.name')} colon={false}>
					{form.getFieldDecorator('name', {
						initialValue: workflow.name,
						rules: [
							{
								required: true,
								message: i18n.t('validation.enter-property', { arg: i18n.t('common.name') }),
							},
						],
					})(<Input />)}
				</Form.Item>
				<Form.Item label={i18n.t('common.description')} colon={false}>
					{form.getFieldDecorator('description', {
						initialValue: workflow.description,
					})(<Input.TextArea />)}
				</Form.Item>
				<Form.Item label={i18n.t('common.enabled')} colon={false}>
					{form.getFieldDecorator('enabled', {
						initialValue: workflow.enabled,
						valuePropName: 'checked',
					})(<Switch />)}
				</Form.Item>
			</React.Fragment>
		) : (
			<React.Fragment>
				<h2 style={{ color: workflow.enabled ? '#49a9ee' : 'rgba(0, 0, 0, 0.65)' }}>{workflow.name}</h2>
				<Divider style={{ margin: '12px 0' }} />
				<div>{workflow.description}</div>
			</React.Fragment>
		);
		const extra = (
			<CommonButton
				className="rde-action-btn"
				shape="circle"
				icon={isEdit ? 'save' : 'edit'}
				onClick={this.handlers.onClick}
				tooltipTitle={isEdit ? i18n.t('action.save') : i18n.t('action.modify')}
			/>
		);
		return (
			<WorkflowSiderContainer title={i18n.t('workflow.workflow-info')} icon="cog" extra={extra}>
				{component}
			</WorkflowSiderContainer>
		);
	}
>>>>>>> 6d8b93f2
}

export default Form.create()(WorkflowInfo);<|MERGE_RESOLUTION|>--- conflicted
+++ resolved
@@ -7,108 +7,6 @@
 import WorkflowSiderContainer from './WorkflowSiderContainer';
 
 class WorkflowInfo extends Component {
-<<<<<<< HEAD
-    static propTypes = {
-        workflow: PropTypes.object,
-        form: PropTypes.object,
-        onChange: PropTypes.func,
-    }
-
-    state = {
-        isEdit: false,
-    }
-
-    handlers = {
-        onClick: () => {
-            if (this.state.isEdit) {
-                this.props.form.validateFields((err, values) => {
-                    if (err) {
-                        return;
-                    }
-                    this.props.onChange(null, { workflow: values }, null);
-                    this.setState({
-                        isEdit: !this.state.isEdit,
-                    });
-                });
-            } else {
-                this.setState({
-                    isEdit: !this.state.isEdit,
-                });
-            }
-        },
-    }
-
-    render() {
-        const { workflow, form } = this.props;
-        const { isEdit } = this.state;
-        const component = isEdit ? (
-            <React.Fragment>
-                <Form.Item
-                    label={i18n.t('common.name')}
-                    colon={false}
-                >
-                    {
-                        form.getFieldDecorator('name', {
-                            initialValue: workflow.name,
-                            rules: [
-                                { required: true, message: i18n.t('validation.enter-property', { arg: i18n.t('common.name') }) },
-                            ],
-                        })(<Input />)
-                    }
-                </Form.Item>
-                <Form.Item
-                    label={i18n.t('common.description')}
-                    colon={false}
-                >
-                    {
-                        form.getFieldDecorator('description', {
-                            initialValue: workflow.description,
-                        })(<Input.TextArea />)
-                    }
-                </Form.Item>
-                <Form.Item
-                    label={i18n.t('common.enabled')}
-                    colon={false}
-                >
-                    {
-                        form.getFieldDecorator('enabled', {
-                            initialValue: workflow.enabled,
-                            valuePropName: 'checked',
-                        })(<Switch />)
-                    }
-                </Form.Item>
-            </React.Fragment>
-        ) : (
-            <React.Fragment>
-                <h2 style={{ color: workflow.enabled ? '#49a9ee' : 'rgba(0, 0, 0, 0.65)' }}>
-                    {workflow.name}
-                </h2>
-                <Divider style={{ margin: '12px 0' }} />
-                <div>
-                    {workflow.description}
-                </div>
-            </React.Fragment>
-        );
-        const extra = (
-            <CommonButton
-                className="rde-action-btn"
-                shape="circle"
-                icon={isEdit ? 'save' : 'edit'}
-                onClick={this.handlers.onClick}
-                tooltipTitle={isEdit ? i18n.t('action.save') : i18n.t('action.modify')}
-            />
-        );
-        return (
-            <WorkflowSiderContainer
-                title={i18n.t('workflow.workflow-info')}
-                icon="cog"
-                extra={extra}
-            >
-                {component}
-            </WorkflowSiderContainer>
-        );
-    }
-=======
 	static propTypes = {
 		workflow: PropTypes.object,
 		form: PropTypes.object,
@@ -189,7 +87,6 @@
 			</WorkflowSiderContainer>
 		);
 	}
->>>>>>> 6d8b93f2
 }
 
 export default Form.create()(WorkflowInfo);