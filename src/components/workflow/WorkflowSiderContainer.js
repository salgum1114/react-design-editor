import React, { Component } from 'react';
import PropTypes from 'prop-types';

import Icon from '../icon/Icon';
import { FlexBox } from '../flex';

class RuleChainSiderContainer extends Component {
<<<<<<< HEAD
    static propTypes = {
        children: PropTypes.any,
        title: PropTypes.string,
        icon: PropTypes.string,
        content: PropTypes.any,
        extra: PropTypes.any,
        titleStyle: PropTypes.object,
        contentStyle: PropTypes.object,
    }

    render() {
        const { children, title, content, icon, extra, titleStyle, contentStyle } = this.props;
        return (
            <FlexBox flexDirection="column" style={{ height: '100%' }}>
                <FlexBox style={Object.assign({}, { background: '#f5f4f3', height: '40px' }, titleStyle)}>
                    <FlexBox flex="1" justifyContent="flex-start" alignItems="center" style={{ marginLeft: '8px', color: '#4d5360' }}>
                        <Icon name={icon} style={{ marginRight: 8 }} />
                        <h4 style={{ marginBottom: 0 }}>{title}</h4>
                    </FlexBox>
                    {
                        extra ? (
                            <FlexBox justifyContent="flex-end" alignItems="center">
                                {extra}
                            </FlexBox>
                        ) : null
                    }
                </FlexBox>
                <FlexBox flexDirection="column" style={Object.assign({}, { height: '100%', margin: '8px 16px' }, contentStyle)}>
                    {children || content}
                </FlexBox>
            </FlexBox>
        );
    }
=======
	static propTypes = {
		children: PropTypes.any,
		title: PropTypes.string,
		icon: PropTypes.string,
		content: PropTypes.any,
		extra: PropTypes.any,
		titleStyle: PropTypes.object,
		contentStyle: PropTypes.object,
	};

	render() {
		const { children, title, content, icon, extra, titleStyle, contentStyle } = this.props;
		return (
			<FlexBox flexDirection="column" style={{ height: '100%' }}>
				<FlexBox style={Object.assign({}, { background: '#f5f4f3', height: '40px' }, titleStyle)}>
					<FlexBox
						flex="1"
						justifyContent="flex-start"
						alignItems="center"
						style={{ marginLeft: '8px', color: '#4d5360' }}
					>
						<Icon name={icon} style={{ marginRight: 8 }} />
						<h4 style={{ marginBottom: 0 }}>{title}</h4>
					</FlexBox>
					{extra ? (
						<FlexBox justifyContent="flex-end" alignItems="center">
							{extra}
						</FlexBox>
					) : null}
				</FlexBox>
				<FlexBox
					flexDirection="column"
					style={Object.assign({}, { height: '100%', margin: '8px 16px' }, contentStyle)}
				>
					{children || content}
				</FlexBox>
			</FlexBox>
		);
	}
>>>>>>> 6d8b93f2
}

export default RuleChainSiderContainer;<|MERGE_RESOLUTION|>--- conflicted
+++ resolved
@@ -5,41 +5,6 @@
 import { FlexBox } from '../flex';
 
 class RuleChainSiderContainer extends Component {
-<<<<<<< HEAD
-    static propTypes = {
-        children: PropTypes.any,
-        title: PropTypes.string,
-        icon: PropTypes.string,
-        content: PropTypes.any,
-        extra: PropTypes.any,
-        titleStyle: PropTypes.object,
-        contentStyle: PropTypes.object,
-    }
-
-    render() {
-        const { children, title, content, icon, extra, titleStyle, contentStyle } = this.props;
-        return (
-            <FlexBox flexDirection="column" style={{ height: '100%' }}>
-                <FlexBox style={Object.assign({}, { background: '#f5f4f3', height: '40px' }, titleStyle)}>
-                    <FlexBox flex="1" justifyContent="flex-start" alignItems="center" style={{ marginLeft: '8px', color: '#4d5360' }}>
-                        <Icon name={icon} style={{ marginRight: 8 }} />
-                        <h4 style={{ marginBottom: 0 }}>{title}</h4>
-                    </FlexBox>
-                    {
-                        extra ? (
-                            <FlexBox justifyContent="flex-end" alignItems="center">
-                                {extra}
-                            </FlexBox>
-                        ) : null
-                    }
-                </FlexBox>
-                <FlexBox flexDirection="column" style={Object.assign({}, { height: '100%', margin: '8px 16px' }, contentStyle)}>
-                    {children || content}
-                </FlexBox>
-            </FlexBox>
-        );
-    }
-=======
 	static propTypes = {
 		children: PropTypes.any,
 		title: PropTypes.string,
@@ -79,7 +44,6 @@
 			</FlexBox>
 		);
 	}
->>>>>>> 6d8b93f2
 }
 
 export default RuleChainSiderContainer;