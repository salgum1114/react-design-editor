import React, { Component } from 'react';
import PropTypes from 'prop-types';
import { message } from 'antd';
import i18n from 'i18next';

import Icon from '../../icon/Icon';
import CommonButton from '../../common/CommonButton';
import { FlexBox } from '../../flex';
import { NODE_COLORS } from '../constant/constants';

class NodeDescriptor extends Component {
<<<<<<< HEAD
    static propTypes = {
        selectedItem: PropTypes.object,
        workflow: PropTypes.object,
    }

    state = {
        loading: false,
    }

    shouldComponentUpdate(nextProps, nextState) {
        if (nextProps.selectedItem.id !== this.props.selectedItem.id) {
            return true;
        } else if (nextState.loading !== this.state.loading) {
            return true;
        }
        return false;
    }

    handlers = {
        onTrigger: async () => {
            const { selectedItem, workflow } = this.props;
            this.setState({
                loading: true,
            });
            try {
                this.setState({
                    loading: false,
                });
                message.success(i18n.t('workflow.virtual-button-execute-success', { name: selectedItem.name }));
            } catch (error) {
                this.setState({
                    loading: false,
                });
                console.error(`[ERROR] ${this.constructor.name} triggerVirtualButton()`, error);
                message.error(`${i18n.t('workflow.virtual-button-execute-failed', { name: selectedItem.name })}, ${error.message}`);
            }
        },
    }

    render() {
        const { selectedItem, workflow } = this.props;
        const { loading } = this.state;
        const { onTrigger } = this.handlers;
        const virtualButton = selectedItem.type === 'VirtualButtonNode' ? (
            <FlexBox justifyContent="center" alignItems="center" flex="1" style={{ marginTop: 24 }}>
                <CommonButton
                    icon="play"
                    onClick={onTrigger}
                    loading={loading}
                    disabled={!workflow.enabled || loading}
                >
                    {i18n.t('action.execute')}
                </CommonButton>
            </FlexBox>
        ) : null;
        return (
            <FlexBox flexDirection="column" style={{ margin: '8px 16px' }}>
                <h2 style={{ color: NODE_COLORS[selectedItem.descriptor.type].fill }}>
                    <Icon name={selectedItem.descriptor.icon.length ? selectedItem.descriptor.icon : 'image'} style={{ marginRight: 8 }} />
                    <span>{selectedItem.descriptor.name}</span>
                </h2>
                <div>
                    {selectedItem.descriptor.description}
                </div>
                {virtualButton}
            </FlexBox>
        );
    }
=======
	static propTypes = {
		selectedItem: PropTypes.object,
		workflow: PropTypes.object,
	};

	state = {
		loading: false,
	};

	shouldComponentUpdate(nextProps, nextState) {
		if (nextProps.selectedItem.id !== this.props.selectedItem.id) {
			return true;
		} else if (nextState.loading !== this.state.loading) {
			return true;
		}
		return false;
	}

	handlers = {
		onTrigger: async () => {
			const { selectedItem, workflow } = this.props;
			this.setState({
				loading: true,
			});
			try {
				this.setState({
					loading: false,
				});
				message.success(i18n.t('workflow.virtual-button-execute-success', { name: selectedItem.name }));
			} catch (error) {
				this.setState({
					loading: false,
				});
				console.error(`[ERROR] ${this.constructor.name} triggerVirtualButton()`, error);
				message.error(
					`${i18n.t('workflow.virtual-button-execute-failed', { name: selectedItem.name })}, ${
						error.message
					}`,
				);
			}
		},
	};

	render() {
		const { selectedItem, workflow } = this.props;
		const { loading } = this.state;
		const { onTrigger } = this.handlers;
		const virtualButton =
			selectedItem.type === 'VirtualButtonNode' ? (
				<FlexBox justifyContent="center" alignItems="center" flex="1" style={{ marginTop: 24 }}>
					<CommonButton
						icon="play"
						onClick={onTrigger}
						loading={loading}
						disabled={!workflow.enabled || loading}
					>
						{i18n.t('action.execute')}
					</CommonButton>
				</FlexBox>
			) : null;
		return (
			<FlexBox flexDirection="column" style={{ margin: '8px 16px' }}>
				<h2 style={{ color: NODE_COLORS[selectedItem.descriptor.type].fill }}>
					<Icon
						name={selectedItem.descriptor.icon.length ? selectedItem.descriptor.icon : 'image'}
						style={{ marginRight: 8 }}
					/>
					<span>{selectedItem.descriptor.name}</span>
				</h2>
				<div>{selectedItem.descriptor.description}</div>
				{virtualButton}
			</FlexBox>
		);
	}
>>>>>>> 6d8b93f2
}

export default NodeDescriptor;<|MERGE_RESOLUTION|>--- conflicted
+++ resolved
@@ -9,76 +9,6 @@
 import { NODE_COLORS } from '../constant/constants';
 
 class NodeDescriptor extends Component {
-<<<<<<< HEAD
-    static propTypes = {
-        selectedItem: PropTypes.object,
-        workflow: PropTypes.object,
-    }
-
-    state = {
-        loading: false,
-    }
-
-    shouldComponentUpdate(nextProps, nextState) {
-        if (nextProps.selectedItem.id !== this.props.selectedItem.id) {
-            return true;
-        } else if (nextState.loading !== this.state.loading) {
-            return true;
-        }
-        return false;
-    }
-
-    handlers = {
-        onTrigger: async () => {
-            const { selectedItem, workflow } = this.props;
-            this.setState({
-                loading: true,
-            });
-            try {
-                this.setState({
-                    loading: false,
-                });
-                message.success(i18n.t('workflow.virtual-button-execute-success', { name: selectedItem.name }));
-            } catch (error) {
-                this.setState({
-                    loading: false,
-                });
-                console.error(`[ERROR] ${this.constructor.name} triggerVirtualButton()`, error);
-                message.error(`${i18n.t('workflow.virtual-button-execute-failed', { name: selectedItem.name })}, ${error.message}`);
-            }
-        },
-    }
-
-    render() {
-        const { selectedItem, workflow } = this.props;
-        const { loading } = this.state;
-        const { onTrigger } = this.handlers;
-        const virtualButton = selectedItem.type === 'VirtualButtonNode' ? (
-            <FlexBox justifyContent="center" alignItems="center" flex="1" style={{ marginTop: 24 }}>
-                <CommonButton
-                    icon="play"
-                    onClick={onTrigger}
-                    loading={loading}
-                    disabled={!workflow.enabled || loading}
-                >
-                    {i18n.t('action.execute')}
-                </CommonButton>
-            </FlexBox>
-        ) : null;
-        return (
-            <FlexBox flexDirection="column" style={{ margin: '8px 16px' }}>
-                <h2 style={{ color: NODE_COLORS[selectedItem.descriptor.type].fill }}>
-                    <Icon name={selectedItem.descriptor.icon.length ? selectedItem.descriptor.icon : 'image'} style={{ marginRight: 8 }} />
-                    <span>{selectedItem.descriptor.name}</span>
-                </h2>
-                <div>
-                    {selectedItem.descriptor.description}
-                </div>
-                {virtualButton}
-            </FlexBox>
-        );
-    }
-=======
 	static propTypes = {
 		selectedItem: PropTypes.object,
 		workflow: PropTypes.object,
@@ -153,7 +83,6 @@
 			</FlexBox>
 		);
 	}
->>>>>>> 6d8b93f2
 }
 
 export default NodeDescriptor;