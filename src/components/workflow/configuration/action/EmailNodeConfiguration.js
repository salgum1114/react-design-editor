--- conflicted
+++ resolved
@@ -1,30 +1,4 @@
 export default {
-<<<<<<< HEAD
-    subjectTemplate: {
-        type: 'template',
-        required: true,
-        icon: '',
-        label: 'SubjectTemplate',
-    },
-    receiversTemplate: {
-        type: 'template',
-        required: true,
-        icon: '',
-        label: 'ReceiversTemplate',
-    },
-    textTemplate: {
-        type: 'template',
-        required: true,
-        icon: '',
-        label: 'TextTemplate',
-    },
-    resultPath: {
-        type: 'text',
-        required: true,
-        icon: '',
-        label: 'ResultPath',
-    },
-=======
 	subjectTemplate: {
 		type: 'template',
 		required: true,
@@ -49,5 +23,4 @@
 		icon: '',
 		label: 'ResultPath',
 	},
->>>>>>> 6d8b93f2
 };