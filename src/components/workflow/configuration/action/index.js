import DebugNodeConfiguration from './DebugNodeConfiguration';
import EmailNodeConfiguration from './EmailNodeConfiguration';

export default {
<<<<<<< HEAD
    DebugNode: DebugNodeConfiguration,
    EmailNode: EmailNodeConfiguration,
=======
	DebugNode: DebugNodeConfiguration,
	EmailNode: EmailNodeConfiguration,
>>>>>>> 6d8b93f2
};<|MERGE_RESOLUTION|>--- conflicted
+++ resolved
@@ -2,11 +2,6 @@
 import EmailNodeConfiguration from './EmailNodeConfiguration';
 
 export default {
-<<<<<<< HEAD
-    DebugNode: DebugNodeConfiguration,
-    EmailNode: EmailNodeConfiguration,
-=======
 	DebugNode: DebugNodeConfiguration,
 	EmailNode: EmailNodeConfiguration,
->>>>>>> 6d8b93f2
 };