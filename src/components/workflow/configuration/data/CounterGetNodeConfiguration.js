--- conflicted
+++ resolved
@@ -1,16 +1,4 @@
 export default {
-<<<<<<< HEAD
-    keyTemplate: {
-        type: 'template',
-        icon: '',
-        label: 'KeyTemplate',
-    },
-    resultPath: {
-        type: 'text',
-        icon: '',
-        label: 'ResultPath',
-    },
-=======
 	keyTemplate: {
 		type: 'template',
 		icon: '',
@@ -21,5 +9,4 @@
 		icon: '',
 		label: 'ResultPath',
 	},
->>>>>>> 6d8b93f2
 };