export default {
<<<<<<< HEAD
    scheduleType: {
        type: 'select',
        icon: '',
        label: 'ScheduleType',
        items: [
            {
                label: 'SIMPLE_INTERVAL',
                value: 'SIMPLE_INTERVAL',
                forms: {
                    timeUnit: {
                        type: 'select',
                        icon: '',
                        label: 'TimeUnit',
                        items: [
                            {
                                label: 'MILLISECONDS',
                                value: 'MILLISECONDS',
                            },
                            {
                                label: 'SECONDS',
                                value: 'SECONDS',
                            },
                            {
                                label: 'MINUTES',
                                value: 'MINUTES',
                            },
                            {
                                label: 'HOURS',
                                value: 'HOURS',
                            },
                            {
                                label: 'DAYS',
                                value: 'DAYS',
                            },
                        ],
                    },
                    interval: {
                        type: 'number',
                        required: true,
                        icon: '',
                        label: 'Interval',
                        min: 0,
                        max: 600000,
                    },
                },
            },
        ],
    },
=======
	scheduleType: {
		type: 'select',
		icon: '',
		label: 'ScheduleType',
		items: [
			{
				label: 'SIMPLE_INTERVAL',
				value: 'SIMPLE_INTERVAL',
				forms: {
					timeUnit: {
						type: 'select',
						icon: '',
						label: 'TimeUnit',
						items: [
							{
								label: 'MILLISECONDS',
								value: 'MILLISECONDS',
							},
							{
								label: 'SECONDS',
								value: 'SECONDS',
							},
							{
								label: 'MINUTES',
								value: 'MINUTES',
							},
							{
								label: 'HOURS',
								value: 'HOURS',
							},
							{
								label: 'DAYS',
								value: 'DAYS',
							},
						],
					},
					interval: {
						type: 'number',
						required: true,
						icon: '',
						label: 'Interval',
						min: 0,
						max: 600000,
					},
				},
			},
		],
	},
>>>>>>> 6d8b93f2
};<|MERGE_RESOLUTION|>--- conflicted
+++ resolved
@@ -1,54 +1,4 @@
 export default {
-<<<<<<< HEAD
-    scheduleType: {
-        type: 'select',
-        icon: '',
-        label: 'ScheduleType',
-        items: [
-            {
-                label: 'SIMPLE_INTERVAL',
-                value: 'SIMPLE_INTERVAL',
-                forms: {
-                    timeUnit: {
-                        type: 'select',
-                        icon: '',
-                        label: 'TimeUnit',
-                        items: [
-                            {
-                                label: 'MILLISECONDS',
-                                value: 'MILLISECONDS',
-                            },
-                            {
-                                label: 'SECONDS',
-                                value: 'SECONDS',
-                            },
-                            {
-                                label: 'MINUTES',
-                                value: 'MINUTES',
-                            },
-                            {
-                                label: 'HOURS',
-                                value: 'HOURS',
-                            },
-                            {
-                                label: 'DAYS',
-                                value: 'DAYS',
-                            },
-                        ],
-                    },
-                    interval: {
-                        type: 'number',
-                        required: true,
-                        icon: '',
-                        label: 'Interval',
-                        min: 0,
-                        max: 600000,
-                    },
-                },
-            },
-        ],
-    },
-=======
 	scheduleType: {
 		type: 'select',
 		icon: '',
@@ -97,5 +47,4 @@
 			},
 		],
 	},
->>>>>>> 6d8b93f2
 };