export default {
<<<<<<< HEAD
    delaySec: {
        type: 'number',
        required: true,
        label: 'DelaySec',
        span: 24,
        min: 0,
        max: 60000,
    },
=======
	delaySec: {
		type: 'number',
		required: true,
		label: 'DelaySec',
		span: 24,
		min: 0,
		max: 60000,
	},
>>>>>>> 6d8b93f2
};<|MERGE_RESOLUTION|>--- conflicted
+++ resolved
@@ -1,14 +1,4 @@
 export default {
-<<<<<<< HEAD
-    delaySec: {
-        type: 'number',
-        required: true,
-        label: 'DelaySec',
-        span: 24,
-        min: 0,
-        max: 60000,
-    },
-=======
 	delaySec: {
 		type: 'number',
 		required: true,
@@ -17,5 +7,4 @@
 		min: 0,
 		max: 60000,
 	},
->>>>>>> 6d8b93f2
 };