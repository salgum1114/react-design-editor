--- conflicted
+++ resolved
@@ -1,20 +1,4 @@
 export default {
-<<<<<<< HEAD
-    routes: {
-        type: 'tags',
-        required: true,
-        icon: '',
-        label: 'Routes',
-        span: 24,
-    },
-    jsScript: {
-        type: 'script',
-        required: true,
-        icon: '',
-        label: 'JSscript',
-        span: 24,
-    },
-=======
 	routes: {
 		type: 'tags',
 		required: true,
@@ -29,5 +13,4 @@
 		label: 'JSscript',
 		span: 24,
 	},
->>>>>>> 6d8b93f2
 };