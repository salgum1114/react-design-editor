--- conflicted
+++ resolved
@@ -5,17 +5,9 @@
 import SwitchNodeConfiguration from './SwitchNodeConfiguration';
 
 export default {
-<<<<<<< HEAD
-    BroadcastNode: BroadcastNodeConfiguration,
-    DelayNode: DelayNodeConfiguration,
-    FilterNode: FilterNodeConfiguration,
-    FunctionNode: FunctionNodeConfiguration,
-    SwitchNode: SwitchNodeConfiguration,
-=======
 	BroadcastNode: BroadcastNodeConfiguration,
 	DelayNode: DelayNodeConfiguration,
 	FilterNode: FilterNodeConfiguration,
 	FunctionNode: FunctionNodeConfiguration,
 	SwitchNode: SwitchNodeConfiguration,
->>>>>>> 6d8b93f2
 };