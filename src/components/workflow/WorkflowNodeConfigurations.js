import React, { Component } from 'react';
import PropTypes from 'prop-types';
import { Form, Divider, Input } from 'antd';
import i18n from 'i18next';

import { FlexBox } from '../flex';
import NodeDescriptor from './configuration/NodeDescriptor';
import NodeAction from './configuration/NodeAction';
import NodeConfiguration from './configuration/NodeConfiguration';
import Scrollbar from '../common/Scrollbar';

class WorkflowNodeConfigurations extends Component {
<<<<<<< HEAD
    static propTypes = {
        canvasRef: PropTypes.any,
        selectedItem: PropTypes.object,
        workflow: PropTypes.object,
        descriptors: PropTypes.object,
        onChange: PropTypes.func,
    }

    UNSAFE_componentWillReceiveProps(nextProps) {
        if (this.props.selectedItem && nextProps.selectedItem) {
            if (this.props.selectedItem.id !== nextProps.selectedItem.id) {
                nextProps.form.resetFields();
            }
        }
    }

    render() {
        const { canvasRef, workflow, selectedItem, form } = this.props;
        return (
            <Scrollbar>
                <Form layout="horizontal">
                    {
                        selectedItem ? (
                            <React.Fragment>
                                <NodeDescriptor workflow={workflow} selectedItem={selectedItem} />
                                <FlexBox flexDirection="column" style={{ margin: '8px 16px' }}>
                                    <Form.Item
                                        label={i18n.t('common.name')}
                                        colon={false}
                                    >
                                        {
                                            form.getFieldDecorator('name', {
                                                initialValue: selectedItem.name,
                                                rules: [
                                                    { required: true, message: i18n.t('validation.enter-property', { arg: i18n.t('common.name') }) },
                                                ],
                                            })(<Input minLength={0} maxLength={30} placeholder={i18n.t('workflow.node-name-required')} />)
                                        }
                                    </Form.Item>
                                    <Form.Item
                                        label={i18n.t('common.description')}
                                        colon={false}
                                    >
                                        {
                                            form.getFieldDecorator('description', {
                                                initialValue: selectedItem.description,
                                            })(<Input.TextArea style={{ maxHeight: 200 }} placeholder={i18n.t('workflow.node-description-required')} />)
                                        }
                                    </Form.Item>
                                </FlexBox>
                                <Divider>{i18n.t('workflow.node-configuration')}</Divider>
                                <FlexBox flexDirection="column" style={{ height: '100%', overflowY: 'hidden', margin: '8px 16px' }}>
                                    <NodeConfiguration
                                        canvasRef={canvasRef}
                                        form={form}
                                        selectedItem={selectedItem}
                                        workflow={workflow}
                                    />
                                </FlexBox>
                                <NodeAction workflow={workflow} selectedItem={selectedItem} canvasRef={canvasRef} />
                            </React.Fragment>
                        ) : null
                    }
                </Form>
            </Scrollbar>
        );
    }
}

export default Form.create({
    onValuesChange: (props, changedValues, allValues) => {
        const { onChange, selectedItem } = props;
        onChange(selectedItem, changedValues, allValues);
    },
=======
	static propTypes = {
		canvasRef: PropTypes.any,
		selectedItem: PropTypes.object,
		workflow: PropTypes.object,
		descriptors: PropTypes.object,
		onChange: PropTypes.func,
	};

	UNSAFE_componentWillReceiveProps(nextProps) {
		if (this.props.selectedItem && nextProps.selectedItem) {
			if (this.props.selectedItem.id !== nextProps.selectedItem.id) {
				nextProps.form.resetFields();
			}
		}
	}

	render() {
		const { canvasRef, workflow, selectedItem, form } = this.props;
		return (
			<Scrollbar>
				<Form layout="horizontal">
					{selectedItem ? (
						<React.Fragment>
							<NodeDescriptor workflow={workflow} selectedItem={selectedItem} />
							<FlexBox flexDirection="column" style={{ margin: '8px 16px' }}>
								<Form.Item label={i18n.t('common.name')} colon={false}>
									{form.getFieldDecorator('name', {
										initialValue: selectedItem.name,
										rules: [
											{
												required: true,
												message: i18n.t('validation.enter-property', {
													arg: i18n.t('common.name'),
												}),
											},
										],
									})(
										<Input
											minLength={0}
											maxLength={30}
											placeholder={i18n.t('workflow.node-name-required')}
										/>,
									)}
								</Form.Item>
								<Form.Item label={i18n.t('common.description')} colon={false}>
									{form.getFieldDecorator('description', {
										initialValue: selectedItem.description,
									})(
										<Input.TextArea
											style={{ maxHeight: 200 }}
											placeholder={i18n.t('workflow.node-description-required')}
										/>,
									)}
								</Form.Item>
							</FlexBox>
							<Divider>{i18n.t('workflow.node-configuration')}</Divider>
							<FlexBox
								flexDirection="column"
								style={{ height: '100%', overflowY: 'hidden', margin: '8px 16px' }}
							>
								<NodeConfiguration
									canvasRef={canvasRef}
									form={form}
									selectedItem={selectedItem}
									workflow={workflow}
								/>
							</FlexBox>
							<NodeAction workflow={workflow} selectedItem={selectedItem} canvasRef={canvasRef} />
						</React.Fragment>
					) : null}
				</Form>
			</Scrollbar>
		);
	}
}

export default Form.create({
	onValuesChange: (props, changedValues, allValues) => {
		const { onChange, selectedItem } = props;
		onChange(selectedItem, changedValues, allValues);
	},
>>>>>>> 6d8b93f2
})(WorkflowNodeConfigurations);<|MERGE_RESOLUTION|>--- conflicted
+++ resolved
@@ -10,82 +10,6 @@
 import Scrollbar from '../common/Scrollbar';
 
 class WorkflowNodeConfigurations extends Component {
-<<<<<<< HEAD
-    static propTypes = {
-        canvasRef: PropTypes.any,
-        selectedItem: PropTypes.object,
-        workflow: PropTypes.object,
-        descriptors: PropTypes.object,
-        onChange: PropTypes.func,
-    }
-
-    UNSAFE_componentWillReceiveProps(nextProps) {
-        if (this.props.selectedItem && nextProps.selectedItem) {
-            if (this.props.selectedItem.id !== nextProps.selectedItem.id) {
-                nextProps.form.resetFields();
-            }
-        }
-    }
-
-    render() {
-        const { canvasRef, workflow, selectedItem, form } = this.props;
-        return (
-            <Scrollbar>
-                <Form layout="horizontal">
-                    {
-                        selectedItem ? (
-                            <React.Fragment>
-                                <NodeDescriptor workflow={workflow} selectedItem={selectedItem} />
-                                <FlexBox flexDirection="column" style={{ margin: '8px 16px' }}>
-                                    <Form.Item
-                                        label={i18n.t('common.name')}
-                                        colon={false}
-                                    >
-                                        {
-                                            form.getFieldDecorator('name', {
-                                                initialValue: selectedItem.name,
-                                                rules: [
-                                                    { required: true, message: i18n.t('validation.enter-property', { arg: i18n.t('common.name') }) },
-                                                ],
-                                            })(<Input minLength={0} maxLength={30} placeholder={i18n.t('workflow.node-name-required')} />)
-                                        }
-                                    </Form.Item>
-                                    <Form.Item
-                                        label={i18n.t('common.description')}
-                                        colon={false}
-                                    >
-                                        {
-                                            form.getFieldDecorator('description', {
-                                                initialValue: selectedItem.description,
-                                            })(<Input.TextArea style={{ maxHeight: 200 }} placeholder={i18n.t('workflow.node-description-required')} />)
-                                        }
-                                    </Form.Item>
-                                </FlexBox>
-                                <Divider>{i18n.t('workflow.node-configuration')}</Divider>
-                                <FlexBox flexDirection="column" style={{ height: '100%', overflowY: 'hidden', margin: '8px 16px' }}>
-                                    <NodeConfiguration
-                                        canvasRef={canvasRef}
-                                        form={form}
-                                        selectedItem={selectedItem}
-                                        workflow={workflow}
-                                    />
-                                </FlexBox>
-                                <NodeAction workflow={workflow} selectedItem={selectedItem} canvasRef={canvasRef} />
-                            </React.Fragment>
-                        ) : null
-                    }
-                </Form>
-            </Scrollbar>
-        );
-    }
-}
-
-export default Form.create({
-    onValuesChange: (props, changedValues, allValues) => {
-        const { onChange, selectedItem } = props;
-        onChange(selectedItem, changedValues, allValues);
-    },
-=======
 	static propTypes = {
 		canvasRef: PropTypes.any,
 		selectedItem: PropTypes.object,
@@ -167,5 +91,4 @@
 		const { onChange, selectedItem } = props;
 		onChange(selectedItem, changedValues, allValues);
 	},
->>>>>>> 6d8b93f2
 })(WorkflowNodeConfigurations);