import { fabric } from 'fabric';

import TriggerNode from './TriggerNode';

const VirtualButtonNode = fabric.util.createClass(TriggerNode, {
<<<<<<< HEAD
    initialize(options) {
        options = options || {};
        this.callSuper('initialize', options);
        // this._objects[1].set({
        //     visible: false,
        // });
        // this.iconButton = new fabric.IText(options.icon || '\uE174', {
        //     fontFamily: 'polestar',
        //     fontWeight: 900,
        //     fontSize: 30,
        // });
        // this.iconButton.set({
        //     left: this.left + 5,
        //     top: this.top + 5,
        //     editable: false,
        //     originX: 'left',
        //     originY: 'top',
        //     hasBorders: false,
        //     selectable: false,
        //     hasRotatingPoint: false,
        //     hasControls: false,
        //     hoverCursor: 'pointer',
        // });
        // console.log(this.left, this.top);
        // console.log(this.iconButton.left, this.iconButton.top);
        // this.iconButton.on('mousedown', this.virtualTrigger);
    },
    // virtualTrigger(opt) {
    //     console.log(opt);
    // },
});

VirtualButtonNode.fromObject = function (options, callback) {
    return callback(new VirtualButtonNode(options));
=======
	initialize(options) {
		options = options || {};
		this.callSuper('initialize', options);
		// this._objects[1].set({
		//     visible: false,
		// });
		// this.iconButton = new fabric.IText(options.icon || '\uE174', {
		//     fontFamily: 'polestar',
		//     fontWeight: 900,
		//     fontSize: 30,
		// });
		// this.iconButton.set({
		//     left: this.left + 5,
		//     top: this.top + 5,
		//     editable: false,
		//     originX: 'left',
		//     originY: 'top',
		//     hasBorders: false,
		//     selectable: false,
		//     hasRotatingPoint: false,
		//     hasControls: false,
		//     hoverCursor: 'pointer',
		// });
		// console.log(this.left, this.top);
		// console.log(this.iconButton.left, this.iconButton.top);
		// this.iconButton.on('mousedown', this.virtualTrigger);
	},
	// virtualTrigger(opt) {
	//     console.log(opt);
	// },
});

VirtualButtonNode.fromObject = function (options, callback) {
	return callback(new VirtualButtonNode(options));
>>>>>>> 6d8b93f2
};

window.fabric.VirtualButtonNode = VirtualButtonNode;

export default VirtualButtonNode;<|MERGE_RESOLUTION|>--- conflicted
+++ resolved
@@ -3,42 +3,6 @@
 import TriggerNode from './TriggerNode';
 
 const VirtualButtonNode = fabric.util.createClass(TriggerNode, {
-<<<<<<< HEAD
-    initialize(options) {
-        options = options || {};
-        this.callSuper('initialize', options);
-        // this._objects[1].set({
-        //     visible: false,
-        // });
-        // this.iconButton = new fabric.IText(options.icon || '\uE174', {
-        //     fontFamily: 'polestar',
-        //     fontWeight: 900,
-        //     fontSize: 30,
-        // });
-        // this.iconButton.set({
-        //     left: this.left + 5,
-        //     top: this.top + 5,
-        //     editable: false,
-        //     originX: 'left',
-        //     originY: 'top',
-        //     hasBorders: false,
-        //     selectable: false,
-        //     hasRotatingPoint: false,
-        //     hasControls: false,
-        //     hoverCursor: 'pointer',
-        // });
-        // console.log(this.left, this.top);
-        // console.log(this.iconButton.left, this.iconButton.top);
-        // this.iconButton.on('mousedown', this.virtualTrigger);
-    },
-    // virtualTrigger(opt) {
-    //     console.log(opt);
-    // },
-});
-
-VirtualButtonNode.fromObject = function (options, callback) {
-    return callback(new VirtualButtonNode(options));
-=======
 	initialize(options) {
 		options = options || {};
 		this.callSuper('initialize', options);
@@ -71,9 +35,8 @@
 	// },
 });
 
-VirtualButtonNode.fromObject = function (options, callback) {
+VirtualButtonNode.fromObject = function(options, callback) {
 	return callback(new VirtualButtonNode(options));
->>>>>>> 6d8b93f2
 };
 
 window.fabric.VirtualButtonNode = VirtualButtonNode;
