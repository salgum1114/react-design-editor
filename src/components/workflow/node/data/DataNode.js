import { fabric } from 'fabric';

import { NODE_COLORS } from '../../constant/constants';
import { Node } from '../../../canvas/objects';

const DataNode = fabric.util.createClass(Node, {
<<<<<<< HEAD
    initialize(options) {
        options = options || {};
        options.fill = NODE_COLORS.DATA.fill;
        options.stroke = NODE_COLORS.DATA.border;
        this.callSuper('initialize', options);
    },
});

DataNode.fromObject = function (options, callback) {
    return callback(new DataNode(options));
=======
	initialize(options) {
		options = options || {};
		options.fill = NODE_COLORS.DATA.fill;
		options.stroke = NODE_COLORS.DATA.border;
		this.callSuper('initialize', options);
	},
});

DataNode.fromObject = function (options, callback) {
	return callback(new DataNode(options));
>>>>>>> 6d8b93f2
};

window.fabric.DataNode = DataNode;

window.fabric.CounterSetNode = DataNode;

window.fabric.CounterGetNode = DataNode;

export default DataNode;<|MERGE_RESOLUTION|>--- conflicted
+++ resolved
@@ -4,18 +4,6 @@
 import { Node } from '../../../canvas/objects';
 
 const DataNode = fabric.util.createClass(Node, {
-<<<<<<< HEAD
-    initialize(options) {
-        options = options || {};
-        options.fill = NODE_COLORS.DATA.fill;
-        options.stroke = NODE_COLORS.DATA.border;
-        this.callSuper('initialize', options);
-    },
-});
-
-DataNode.fromObject = function (options, callback) {
-    return callback(new DataNode(options));
-=======
 	initialize(options) {
 		options = options || {};
 		options.fill = NODE_COLORS.DATA.fill;
@@ -24,9 +12,8 @@
 	},
 });
 
-DataNode.fromObject = function (options, callback) {
+DataNode.fromObject = function(options, callback) {
 	return callback(new DataNode(options));
->>>>>>> 6d8b93f2
 };
 
 window.fabric.DataNode = DataNode;
