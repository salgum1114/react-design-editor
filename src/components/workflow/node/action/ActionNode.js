import { fabric } from 'fabric';

import { NODE_COLORS } from '../../constant/constants';
import { Node } from '../../../canvas/objects';

const ActionNode = fabric.util.createClass(Node, {
<<<<<<< HEAD
    initialize(options) {
        options = options || {};
        options.fill = NODE_COLORS.ACTION.fill;
        options.stroke = NODE_COLORS.ACTION.border;
        
        this.callSuper('initialize', options);
    },
});

ActionNode.fromObject = function (options, callback) {
    return callback(new ActionNode(options));
=======
	initialize(options) {
		options = options || {};
		options.fill = NODE_COLORS.ACTION.fill;
		options.stroke = NODE_COLORS.ACTION.border;

		this.callSuper('initialize', options);
	},
});

ActionNode.fromObject = function (options, callback) {
	return callback(new ActionNode(options));
>>>>>>> 6d8b93f2
};

window.fabric.ActionNode = ActionNode;

window.fabric.DebugNode = ActionNode;

window.fabric.EmailNode = ActionNode;

export default ActionNode;<|MERGE_RESOLUTION|>--- conflicted
+++ resolved
@@ -4,19 +4,6 @@
 import { Node } from '../../../canvas/objects';
 
 const ActionNode = fabric.util.createClass(Node, {
-<<<<<<< HEAD
-    initialize(options) {
-        options = options || {};
-        options.fill = NODE_COLORS.ACTION.fill;
-        options.stroke = NODE_COLORS.ACTION.border;
-        
-        this.callSuper('initialize', options);
-    },
-});
-
-ActionNode.fromObject = function (options, callback) {
-    return callback(new ActionNode(options));
-=======
 	initialize(options) {
 		options = options || {};
 		options.fill = NODE_COLORS.ACTION.fill;
@@ -26,9 +13,8 @@
 	},
 });
 
-ActionNode.fromObject = function (options, callback) {
+ActionNode.fromObject = function(options, callback) {
 	return callback(new ActionNode(options));
->>>>>>> 6d8b93f2
 };
 
 window.fabric.ActionNode = ActionNode;
