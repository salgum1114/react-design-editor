--- conflicted
+++ resolved
@@ -11,86 +11,6 @@
 import VirtualButtonNode from './trigger/VirtualButtonNode';
 
 const defaultOption = {
-<<<<<<< HEAD
-    fill: 'rgba(0, 0, 0, 0.3)',
-    stroke: 'rgba(255, 255, 255, 0)',
-    borderColor: 'rgba(0, 0, 0, 1)',
-    borderScaleFactor: 1.5,
-    deletable: true,
-    cloneable: true,
-    action: {
-        enabled: false,
-    },
-    tooltip: {
-        enabled: true,
-    },
-    animation: {
-        type: 'none',
-    },
-    userProperty: {},
-    trigger: {
-        enabled: false,
-    },
-};
-
-const NODES = {
-    ACTION: {
-        create: (option, descriptor) => new ActionNode({
-            ...defaultOption,
-            ...option,
-            descriptor,
-        }),
-    },
-    DATA: {
-        create: (option, descriptor) => new DataNode({
-            ...defaultOption,
-            ...option,
-            descriptor,
-        }),
-    },
-    LOGIC: {
-        create: (option, descriptor) => {
-            const node = getNode(descriptor.nodeClazz);
-            const options = Object.assign({}, defaultOption, { descriptor }, option);
-            switch (node) {
-                case 'FilterNode':
-                    return new FilterNode(options);
-                case 'SwitchNode':
-                    return new SwitchNode(options);
-                default:
-                    return new LogicNode(options);
-            }
-        },
-    },
-    TRIGGER: {
-        create: (option, descriptor) => {
-            const node = getNode(descriptor.nodeClazz);
-            const options = Object.assign({}, defaultOption, { descriptor }, option);
-            switch (node) {
-                case 'VirtualButtonNode':
-                    return new VirtualButtonNode(options);
-                default:
-                    return new TriggerNode(options);
-            }
-        },
-    },
-};
-
-export default (descriptors) => {
-    return Object.keys(descriptors).reduce((prev, key) => {
-        return Object.assign(prev, descriptors[key].reduce((p, c) => {
-            return Object.assign(p, {
-                [getNode(c.nodeClazz)]: {
-                    create: (option) => {
-                        const iconMetadata = metadata[c.icon];
-                        const icon = iconMetadata ? String.fromCodePoint(parseInt(iconMetadata.unicode, 16)) : '\uf03e';
-                        return NODES[c.type].create({ ...option, icon }, c);
-                    },
-                },
-            });
-        }, {}));
-    }, {});
-=======
 	fill: 'rgba(0, 0, 0, 0.3)',
 	stroke: 'rgba(255, 255, 255, 0)',
 	borderColor: 'rgba(0, 0, 0, 1)',
@@ -157,14 +77,14 @@
 	},
 };
 
-export default (descriptors) => {
+export default descriptors => {
 	return Object.keys(descriptors).reduce((prev, key) => {
 		return Object.assign(
 			prev,
 			descriptors[key].reduce((p, c) => {
 				return Object.assign(p, {
 					[getNode(c.nodeClazz)]: {
-						create: (option) => {
+						create: option => {
 							const iconMetadata = metadata[c.icon];
 							const icon = iconMetadata
 								? String.fromCodePoint(parseInt(iconMetadata.unicode, 16))
@@ -176,5 +96,4 @@
 			}, {}),
 		);
 	}, {});
->>>>>>> 6d8b93f2
 };