export {};

type T = Window & typeof globalThis;

declare module 'fabric/fabric-impl' {
	// Common
	class Gif {}
	class Arrow {}
	// Element
	class Iframe {}
	class Chart {}
	class Element {}
	class Video {}
	// Node
	class Node {}
	// Link
	class Link {}
	class CurvedLink {}
	class OrthogonalLink {}
<<<<<<< HEAD
=======
	class Cube {}
>>>>>>> 6d8b93f2
}

declare global {
	interface Window {
		gifler: any;
	}
}<|MERGE_RESOLUTION|>--- conflicted
+++ resolved
@@ -17,10 +17,7 @@
 	class Link {}
 	class CurvedLink {}
 	class OrthogonalLink {}
-<<<<<<< HEAD
-=======
 	class Cube {}
->>>>>>> 6d8b93f2
 }
 
 declare global {
