import { fabric } from 'fabric';
import 'mediaelement';
import 'mediaelement/build/mediaelementplayer.min.css';

declare class MediaElementPlayer {
<<<<<<< HEAD
    constructor(id: string, options: {
        pauseOtherPlayers: boolean,
        videoWidth: string,
        videoHeight: string,
        success: (mediaeElement: any, originalNode: any, instance: any) => void,
    });
=======
	constructor(
		id: string,
		options: {
			pauseOtherPlayers: boolean;
			videoWidth: string;
			videoHeight: string;
			success: (mediaeElement: any, originalNode: any, instance: any) => void;
		},
	);
>>>>>>> 6d8b93f2
}

import { toObject, FabricElement } from '../utils';

export interface VideoObject extends FabricElement {
<<<<<<< HEAD
    setSource: (source: string | File) => void;
    setFile: (file: File) => void;
    setSrc: (src: string) => void;
    file?: File;
    src?: string;
    videoElement?: HTMLVideoElement;
    player?: any;
}

const Video = fabric.util.createClass(fabric.Rect, {
    type: 'video',
    superType: 'element',
    hasRotatingPoint: false,
    initialize(source: string | File, options: any) {
        options = options || {};
        this.callSuper('initialize', options);
        if (source instanceof File) {
            this.set({
                file: source,
                src: null,
            });
        } else {
            this.set({
                file: null,
                src: source,
            });
        }
        this.set({
            fill: 'rgba(255, 255, 255, 0)',
            stroke: 'rgba(255, 255, 255, 0)',
        });
    },
    setSource(source: any) {
        if (source instanceof File) {
            this.setFile(source);
        } else {
            this.setSrc(source);
        }
    },
    setFile(file: File) {
        this.set({
            file,
            src: null,
        });
        const reader = new FileReader();
        reader.onload = () => {
            this.player.setSrc(reader.result);
        };
        reader.readAsDataURL(file);
    },
    setSrc(src: string) {
        this.set({
            file: null,
            src,
        });
        this.player.setSrc(src);
    },
    toObject(propertiesToInclude: string[]) {
        return toObject(this, propertiesToInclude, {
            src: this.get('src'),
            file: this.get('file'),
            container: this.get('container'),
            editable: this.get('editable'),
        });
    },
    _render(ctx: CanvasRenderingContext2D) {
        this.callSuper('_render', ctx);
        if (!this.element) {
            const { id, scaleX, scaleY, width, height, angle, editable, src, file, autoplay, muted, loop } = this;
            const zoom = this.canvas.getZoom();
            const left = this.calcCoords().tl.x;
            const top = this.calcCoords().tl.y;
            const padLeft = ((width * scaleX * zoom) - width) / 2;
            const padTop = ((height * scaleY * zoom) - height) / 2;
            this.videoElement = fabric.util.makeElement('video', {
                id,
                autoplay: editable ? false : autoplay,
                muted: editable ? false : muted,
                loop: editable ? false : loop,
                preload: 'none',
                controls: false,
            });
            this.element = fabric.util.wrapElement(this.videoElement, 'div', {
                id: `${id}_container`,
                style: `transform: rotate(${angle}deg) scale(${scaleX * zoom}, ${scaleY * zoom});
=======
	setSource: (source: string | File) => void;
	setFile: (file: File) => void;
	setSrc: (src: string) => void;
	file?: File;
	src?: string;
	videoElement?: HTMLVideoElement;
	player?: any;
}

const Video = fabric.util.createClass(fabric.Rect, {
	type: 'video',
	superType: 'element',
	hasRotatingPoint: false,
	initialize(source: string | File, options: any) {
		options = options || {};
		this.callSuper('initialize', options);
		if (source instanceof File) {
			this.set({
				file: source,
				src: null,
			});
		} else {
			this.set({
				file: null,
				src: source,
			});
		}
		this.set({
			fill: 'rgba(255, 255, 255, 0)',
			stroke: 'rgba(255, 255, 255, 0)',
		});
	},
	setSource(source: any) {
		if (source instanceof File) {
			this.setFile(source);
		} else {
			this.setSrc(source);
		}
	},
	setFile(file: File) {
		this.set({
			file,
			src: null,
		});
		const reader = new FileReader();
		reader.onload = () => {
			this.player.setSrc(reader.result);
		};
		reader.readAsDataURL(file);
	},
	setSrc(src: string) {
		this.set({
			file: null,
			src,
		});
		this.player.setSrc(src);
	},
	toObject(propertiesToInclude: string[]) {
		return toObject(this, propertiesToInclude, {
			src: this.get('src'),
			file: this.get('file'),
			container: this.get('container'),
			editable: this.get('editable'),
		});
	},
	_render(ctx: CanvasRenderingContext2D) {
		this.callSuper('_render', ctx);
		if (!this.element) {
			const { id, scaleX, scaleY, width, height, angle, editable, src, file, autoplay, muted, loop } = this;
			const zoom = this.canvas.getZoom();
			const left = this.calcCoords().tl.x;
			const top = this.calcCoords().tl.y;
			const padLeft = (width * scaleX * zoom - width) / 2;
			const padTop = (height * scaleY * zoom - height) / 2;
			this.videoElement = fabric.util.makeElement('video', {
				id,
				autoplay: editable ? false : autoplay,
				muted: editable ? false : muted,
				loop: editable ? false : loop,
				preload: 'none',
				controls: false,
			});
			this.element = fabric.util.wrapElement(this.videoElement, 'div', {
				id: `${id}_container`,
				style: `transform: rotate(${angle}deg) scale(${scaleX * zoom}, ${scaleY * zoom});
>>>>>>> 6d8b93f2
                        width: ${width}px;
                        height: ${height}px;
                        left: ${left + padLeft}px;
                        top: ${top + padTop}px;
                        position: absolute;
                        user-select: ${editable ? 'none' : 'auto'};
                        pointer-events: ${editable ? 'none' : 'auto'};`,
<<<<<<< HEAD
            }) as HTMLDivElement;
            const container = document.getElementById(this.container);
            container.appendChild(this.element);
            this.player = new MediaElementPlayer(id, {
                pauseOtherPlayers: false,
                videoWidth: '100%',
                videoHeight: '100%',
                success: (_mediaeElement: any, _originalNode: any, instance: any) => {
                    if (editable) {
                        instance.pause();
                    }
                },
            });
            this.player.setPlayerSize(width, height);
            if (src) {
                this.setSrc(src);
            } else if (file) {
                this.setFile(file);
            }
        }
    },
});

Video.fromObject = (options: VideoObject, callback: (obj: VideoObject) => any) => {
    return callback(new Video(options.src || options.file, options));
=======
			}) as HTMLDivElement;
			const container = document.getElementById(this.container);
			container.appendChild(this.element);
			this.player = new MediaElementPlayer(id, {
				pauseOtherPlayers: false,
				videoWidth: '100%',
				videoHeight: '100%',
				success: (_mediaeElement: any, _originalNode: any, instance: any) => {
					if (editable) {
						instance.pause();
					}
				},
			});
			this.player.setPlayerSize(width, height);
			if (src) {
				this.setSrc(src);
			} else if (file) {
				this.setFile(file);
			}
		}
	},
});

Video.fromObject = (options: VideoObject, callback: (obj: VideoObject) => any) => {
	return callback(new Video(options.src || options.file, options));
>>>>>>> 6d8b93f2
};

window.fabric.Video = Video;

export default Video;<|MERGE_RESOLUTION|>--- conflicted
+++ resolved
@@ -3,14 +3,6 @@
 import 'mediaelement/build/mediaelementplayer.min.css';
 
 declare class MediaElementPlayer {
-<<<<<<< HEAD
-    constructor(id: string, options: {
-        pauseOtherPlayers: boolean,
-        videoWidth: string,
-        videoHeight: string,
-        success: (mediaeElement: any, originalNode: any, instance: any) => void,
-    });
-=======
 	constructor(
 		id: string,
 		options: {
@@ -20,99 +12,11 @@
 			success: (mediaeElement: any, originalNode: any, instance: any) => void;
 		},
 	);
->>>>>>> 6d8b93f2
 }
 
 import { toObject, FabricElement } from '../utils';
 
 export interface VideoObject extends FabricElement {
-<<<<<<< HEAD
-    setSource: (source: string | File) => void;
-    setFile: (file: File) => void;
-    setSrc: (src: string) => void;
-    file?: File;
-    src?: string;
-    videoElement?: HTMLVideoElement;
-    player?: any;
-}
-
-const Video = fabric.util.createClass(fabric.Rect, {
-    type: 'video',
-    superType: 'element',
-    hasRotatingPoint: false,
-    initialize(source: string | File, options: any) {
-        options = options || {};
-        this.callSuper('initialize', options);
-        if (source instanceof File) {
-            this.set({
-                file: source,
-                src: null,
-            });
-        } else {
-            this.set({
-                file: null,
-                src: source,
-            });
-        }
-        this.set({
-            fill: 'rgba(255, 255, 255, 0)',
-            stroke: 'rgba(255, 255, 255, 0)',
-        });
-    },
-    setSource(source: any) {
-        if (source instanceof File) {
-            this.setFile(source);
-        } else {
-            this.setSrc(source);
-        }
-    },
-    setFile(file: File) {
-        this.set({
-            file,
-            src: null,
-        });
-        const reader = new FileReader();
-        reader.onload = () => {
-            this.player.setSrc(reader.result);
-        };
-        reader.readAsDataURL(file);
-    },
-    setSrc(src: string) {
-        this.set({
-            file: null,
-            src,
-        });
-        this.player.setSrc(src);
-    },
-    toObject(propertiesToInclude: string[]) {
-        return toObject(this, propertiesToInclude, {
-            src: this.get('src'),
-            file: this.get('file'),
-            container: this.get('container'),
-            editable: this.get('editable'),
-        });
-    },
-    _render(ctx: CanvasRenderingContext2D) {
-        this.callSuper('_render', ctx);
-        if (!this.element) {
-            const { id, scaleX, scaleY, width, height, angle, editable, src, file, autoplay, muted, loop } = this;
-            const zoom = this.canvas.getZoom();
-            const left = this.calcCoords().tl.x;
-            const top = this.calcCoords().tl.y;
-            const padLeft = ((width * scaleX * zoom) - width) / 2;
-            const padTop = ((height * scaleY * zoom) - height) / 2;
-            this.videoElement = fabric.util.makeElement('video', {
-                id,
-                autoplay: editable ? false : autoplay,
-                muted: editable ? false : muted,
-                loop: editable ? false : loop,
-                preload: 'none',
-                controls: false,
-            });
-            this.element = fabric.util.wrapElement(this.videoElement, 'div', {
-                id: `${id}_container`,
-                style: `transform: rotate(${angle}deg) scale(${scaleX * zoom}, ${scaleY * zoom});
-=======
 	setSource: (source: string | File) => void;
 	setFile: (file: File) => void;
 	setSrc: (src: string) => void;
@@ -198,7 +102,6 @@
 			this.element = fabric.util.wrapElement(this.videoElement, 'div', {
 				id: `${id}_container`,
 				style: `transform: rotate(${angle}deg) scale(${scaleX * zoom}, ${scaleY * zoom});
->>>>>>> 6d8b93f2
                         width: ${width}px;
                         height: ${height}px;
                         left: ${left + padLeft}px;
@@ -206,33 +109,6 @@
                         position: absolute;
                         user-select: ${editable ? 'none' : 'auto'};
                         pointer-events: ${editable ? 'none' : 'auto'};`,
-<<<<<<< HEAD
-            }) as HTMLDivElement;
-            const container = document.getElementById(this.container);
-            container.appendChild(this.element);
-            this.player = new MediaElementPlayer(id, {
-                pauseOtherPlayers: false,
-                videoWidth: '100%',
-                videoHeight: '100%',
-                success: (_mediaeElement: any, _originalNode: any, instance: any) => {
-                    if (editable) {
-                        instance.pause();
-                    }
-                },
-            });
-            this.player.setPlayerSize(width, height);
-            if (src) {
-                this.setSrc(src);
-            } else if (file) {
-                this.setFile(file);
-            }
-        }
-    },
-});
-
-Video.fromObject = (options: VideoObject, callback: (obj: VideoObject) => any) => {
-    return callback(new Video(options.src || options.file, options));
-=======
 			}) as HTMLDivElement;
 			const container = document.getElementById(this.container);
 			container.appendChild(this.element);
@@ -258,7 +134,6 @@
 
 Video.fromObject = (options: VideoObject, callback: (obj: VideoObject) => any) => {
 	return callback(new Video(options.src || options.file, options));
->>>>>>> 6d8b93f2
 };
 
 window.fabric.Video = Video;
