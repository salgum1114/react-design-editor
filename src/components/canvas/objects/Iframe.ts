--- conflicted
+++ resolved
@@ -3,61 +3,6 @@
 import { toObject, FabricElement } from '../utils';
 
 export interface IframeObject extends FabricElement {
-<<<<<<< HEAD
-    setSource: (source: string) => void;
-    setSrc: (src: string) => void;
-    src: string;
-    iframeElement: HTMLIFrameElement;
-}
-
-const Iframe = fabric.util.createClass(fabric.Rect, {
-    type: 'iframe',
-    superType: 'element',
-    hasRotatingPoint: false,
-    initialize(src: string = '', options: any) {
-        options = options || {};
-        this.callSuper('initialize', options);
-        this.set({
-            src,
-            fill: 'rgba(255, 255, 255, 0)',
-            stroke: 'rgba(255, 255, 255, 0)',
-        });
-    },
-    setSource(source: any) {
-        this.setSrc(source);
-    },
-    setSrc(src: string) {
-        this.set({
-            src,
-        });
-        this.iframeElement.src = src;
-    },
-    toObject(propertiesToInclude: string[]) {
-        return toObject(this, propertiesToInclude, {
-            src: this.get('src'),
-            container: this.get('container'),
-            editable: this.get('editable'),
-        });
-    },
-    _render(ctx: CanvasRenderingContext2D) {
-        this.callSuper('_render', ctx);
-        if (!this.element) {
-            const { id, scaleX, scaleY, width, height, angle, editable, src } = this;
-            const zoom = this.canvas.getZoom();
-            const left = this.calcCoords().tl.x;
-            const top = this.calcCoords().tl.y;
-            const padLeft = ((width * scaleX * zoom) - width) / 2;
-            const padTop = ((height * scaleY * zoom) - height) / 2;
-            this.iframeElement = fabric.util.makeElement('iframe', {
-                id,
-                src,
-                width: '100%',
-                height: '100%',
-            });
-            this.element = fabric.util.wrapElement(this.iframeElement, 'div', {
-                id: `${id}_container`,
-                style: `transform: rotate(${angle}deg) scale(${scaleX * zoom}, ${scaleY * zoom});
-=======
 	setSource: (source: string) => void;
 	setSrc: (src: string) => void;
 	src: string;
@@ -111,7 +56,6 @@
 			this.element = fabric.util.wrapElement(this.iframeElement, 'div', {
 				id: `${id}_container`,
 				style: `transform: rotate(${angle}deg) scale(${scaleX * zoom}, ${scaleY * zoom});
->>>>>>> 6d8b93f2
                         width: ${width}px;
                         height: ${height}px;
                         left: ${left + padLeft}px;
@@ -119,17 +63,6 @@
                         position: absolute;
                         user-select: ${editable ? 'none' : 'auto'};
                         pointer-events: ${editable ? 'none' : 'auto'};`,
-<<<<<<< HEAD
-            }) as HTMLDivElement;
-            const container = document.getElementById(this.container);
-            container.appendChild(this.element);
-        }
-    },
-});
-
-Iframe.fromObject = (options: IframeObject, callback: (obj: IframeObject) => any) => {
-    return callback(new Iframe(options.src, options));
-=======
 			}) as HTMLDivElement;
 			const container = document.getElementById(this.container);
 			container.appendChild(this.element);
@@ -139,7 +72,6 @@
 
 Iframe.fromObject = (options: IframeObject, callback: (obj: IframeObject) => any) => {
 	return callback(new Iframe(options.src, options));
->>>>>>> 6d8b93f2
 };
 
 window.fabric.Iframe = Iframe;
