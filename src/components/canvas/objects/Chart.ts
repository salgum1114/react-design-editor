import { fabric } from 'fabric';
import * as echarts from 'echarts';

import { toObject, FabricElement } from '../utils';

export interface ChartObject extends FabricElement {
<<<<<<< HEAD
    setSource: (source: echarts.EChartOption) => void;
    setChartOption: (chartOption: echarts.EChartOption) => void;
    chartOption: echarts.EChartOption;
    instance: echarts.ECharts;
}

const Chart = fabric.util.createClass(fabric.Rect, {
    type: 'chart',
    superType: 'element',
    hasRotatingPoint: false,
    initialize(chartOption: echarts.EChartOption, options: any) {
        options = options || {};
        this.callSuper('initialize', options);
        this.set({
            chartOption,
            fill: 'rgba(255, 255, 255, 0)',
            stroke: 'rgba(255, 255, 255, 0)',
        });
    },
    setSource(source: echarts.EChartOption | string) {
        if (typeof source === 'string') {
            this.setChartOptionStr(source);
        } else {
            this.setChartOption(source);
        }
    },
    setChartOptionStr(chartOptionStr: string) {
        this.set({
            chartOptionStr,
        });
    },
    setChartOption(chartOption: echarts.EChartOption) {
        this.set({
            chartOption,
        });
        this.distroyChart();
        this.createChart(chartOption);
    },
    createChart(chartOption: echarts.EChartOption) {
        this.instance = echarts.init(this.element);
        if (!chartOption) {
            this.instance.setOption({
                xAxis: {},
                yAxis: {},
                series: [
                    {
                        type: 'line',
                        data: [
                            [0, 1],
                            [1, 2],
                            [2, 3],
                            [3, 4],
                        ],
                    },
                ],
            });
        } else {
            this.instance.setOption(chartOption);
        }
    },
    distroyChart() {
        if (this.instance) {
            this.instance.dispose();
        }
    },
    toObject(propertiesToInclude: string[]) {
        return toObject(this, propertiesToInclude, {
            chartOption: this.get('chartOption'),
            container: this.get('container'),
            editable: this.get('editable'),
        });
    },
    _render(ctx: CanvasRenderingContext2D) {
        this.callSuper('_render', ctx);
        if (!this.instance) {
            const { id, scaleX, scaleY, width, height, angle, editable, chartOption } = this;
            const zoom = this.canvas.getZoom();
            const left = this.calcCoords().tl.x;
            const top = this.calcCoords().tl.y;
            const padLeft = ((width * scaleX * zoom) - width) / 2;
            const padTop = ((height * scaleY * zoom) - height) / 2;
            this.element = fabric.util.makeElement('div', {
                id: `${id}_container`,
                style: `transform: rotate(${angle}deg) scale(${scaleX * zoom}, ${scaleY * zoom});
=======
	setSource: (source: echarts.EChartOption) => void;
	setChartOption: (chartOption: echarts.EChartOption) => void;
	chartOption: echarts.EChartOption;
	instance: echarts.ECharts;
}

const Chart = fabric.util.createClass(fabric.Rect, {
	type: 'chart',
	superType: 'element',
	hasRotatingPoint: false,
	initialize(chartOption: echarts.EChartOption, options: any) {
		options = options || {};
		this.callSuper('initialize', options);
		this.set({
			chartOption,
			fill: 'rgba(255, 255, 255, 0)',
			stroke: 'rgba(255, 255, 255, 0)',
		});
	},
	setSource(source: echarts.EChartOption | string) {
		if (typeof source === 'string') {
			this.setChartOptionStr(source);
		} else {
			this.setChartOption(source);
		}
	},
	setChartOptionStr(chartOptionStr: string) {
		this.set({
			chartOptionStr,
		});
	},
	setChartOption(chartOption: echarts.EChartOption) {
		this.set({
			chartOption,
		});
		this.distroyChart();
		this.createChart(chartOption);
	},
	createChart(chartOption: echarts.EChartOption) {
		this.instance = echarts.init(this.element);
		if (!chartOption) {
			this.instance.setOption({
				xAxis: {},
				yAxis: {},
				series: [
					{
						type: 'line',
						data: [
							[0, 1],
							[1, 2],
							[2, 3],
							[3, 4],
						],
					},
				],
			});
		} else {
			this.instance.setOption(chartOption);
		}
	},
	distroyChart() {
		if (this.instance) {
			this.instance.dispose();
		}
	},
	toObject(propertiesToInclude: string[]) {
		return toObject(this, propertiesToInclude, {
			chartOption: this.get('chartOption'),
			container: this.get('container'),
			editable: this.get('editable'),
		});
	},
	_render(ctx: CanvasRenderingContext2D) {
		this.callSuper('_render', ctx);
		if (!this.instance) {
			const { id, scaleX, scaleY, width, height, angle, editable, chartOption } = this;
			const zoom = this.canvas.getZoom();
			const left = this.calcCoords().tl.x;
			const top = this.calcCoords().tl.y;
			const padLeft = (width * scaleX * zoom - width) / 2;
			const padTop = (height * scaleY * zoom - height) / 2;
			this.element = fabric.util.makeElement('div', {
				id: `${id}_container`,
				style: `transform: rotate(${angle}deg) scale(${scaleX * zoom}, ${scaleY * zoom});
>>>>>>> 6d8b93f2
                        width: ${width}px;
                        height: ${height}px;
                        left: ${left + padLeft}px;
                        top: ${top + padTop}px;
                        position: absolute;
                        user-select: ${editable ? 'none' : 'auto'};
                        pointer-events: ${editable ? 'none' : 'auto'};`,
<<<<<<< HEAD
            }) as HTMLDivElement;
            this.createChart(chartOption);
            const container = document.getElementById(this.container);
            container.appendChild(this.element);
        }
    },
});

Chart.fromObject = (options: ChartObject, callback: (obj: ChartObject) => any) => {
    return callback(new Chart(options.chartOption, options));
=======
			}) as HTMLDivElement;
			this.createChart(chartOption);
			const container = document.getElementById(this.container);
			container.appendChild(this.element);
		}
	},
});

Chart.fromObject = (options: ChartObject, callback: (obj: ChartObject) => any) => {
	return callback(new Chart(options.chartOption, options));
>>>>>>> 6d8b93f2
};

window.fabric.Chart = Chart;

export default Chart;<|MERGE_RESOLUTION|>--- conflicted
+++ resolved
@@ -4,92 +4,6 @@
 import { toObject, FabricElement } from '../utils';
 
 export interface ChartObject extends FabricElement {
-<<<<<<< HEAD
-    setSource: (source: echarts.EChartOption) => void;
-    setChartOption: (chartOption: echarts.EChartOption) => void;
-    chartOption: echarts.EChartOption;
-    instance: echarts.ECharts;
-}
-
-const Chart = fabric.util.createClass(fabric.Rect, {
-    type: 'chart',
-    superType: 'element',
-    hasRotatingPoint: false,
-    initialize(chartOption: echarts.EChartOption, options: any) {
-        options = options || {};
-        this.callSuper('initialize', options);
-        this.set({
-            chartOption,
-            fill: 'rgba(255, 255, 255, 0)',
-            stroke: 'rgba(255, 255, 255, 0)',
-        });
-    },
-    setSource(source: echarts.EChartOption | string) {
-        if (typeof source === 'string') {
-            this.setChartOptionStr(source);
-        } else {
-            this.setChartOption(source);
-        }
-    },
-    setChartOptionStr(chartOptionStr: string) {
-        this.set({
-            chartOptionStr,
-        });
-    },
-    setChartOption(chartOption: echarts.EChartOption) {
-        this.set({
-            chartOption,
-        });
-        this.distroyChart();
-        this.createChart(chartOption);
-    },
-    createChart(chartOption: echarts.EChartOption) {
-        this.instance = echarts.init(this.element);
-        if (!chartOption) {
-            this.instance.setOption({
-                xAxis: {},
-                yAxis: {},
-                series: [
-                    {
-                        type: 'line',
-                        data: [
-                            [0, 1],
-                            [1, 2],
-                            [2, 3],
-                            [3, 4],
-                        ],
-                    },
-                ],
-            });
-        } else {
-            this.instance.setOption(chartOption);
-        }
-    },
-    distroyChart() {
-        if (this.instance) {
-            this.instance.dispose();
-        }
-    },
-    toObject(propertiesToInclude: string[]) {
-        return toObject(this, propertiesToInclude, {
-            chartOption: this.get('chartOption'),
-            container: this.get('container'),
-            editable: this.get('editable'),
-        });
-    },
-    _render(ctx: CanvasRenderingContext2D) {
-        this.callSuper('_render', ctx);
-        if (!this.instance) {
-            const { id, scaleX, scaleY, width, height, angle, editable, chartOption } = this;
-            const zoom = this.canvas.getZoom();
-            const left = this.calcCoords().tl.x;
-            const top = this.calcCoords().tl.y;
-            const padLeft = ((width * scaleX * zoom) - width) / 2;
-            const padTop = ((height * scaleY * zoom) - height) / 2;
-            this.element = fabric.util.makeElement('div', {
-                id: `${id}_container`,
-                style: `transform: rotate(${angle}deg) scale(${scaleX * zoom}, ${scaleY * zoom});
-=======
 	setSource: (source: echarts.EChartOption) => void;
 	setChartOption: (chartOption: echarts.EChartOption) => void;
 	chartOption: echarts.EChartOption;
@@ -174,7 +88,6 @@
 			this.element = fabric.util.makeElement('div', {
 				id: `${id}_container`,
 				style: `transform: rotate(${angle}deg) scale(${scaleX * zoom}, ${scaleY * zoom});
->>>>>>> 6d8b93f2
                         width: ${width}px;
                         height: ${height}px;
                         left: ${left + padLeft}px;
@@ -182,18 +95,6 @@
                         position: absolute;
                         user-select: ${editable ? 'none' : 'auto'};
                         pointer-events: ${editable ? 'none' : 'auto'};`,
-<<<<<<< HEAD
-            }) as HTMLDivElement;
-            this.createChart(chartOption);
-            const container = document.getElementById(this.container);
-            container.appendChild(this.element);
-        }
-    },
-});
-
-Chart.fromObject = (options: ChartObject, callback: (obj: ChartObject) => any) => {
-    return callback(new Chart(options.chartOption, options));
-=======
 			}) as HTMLDivElement;
 			this.createChart(chartOption);
 			const container = document.getElementById(this.container);
@@ -204,7 +105,6 @@
 
 Chart.fromObject = (options: ChartObject, callback: (obj: ChartObject) => any) => {
 	return callback(new Chart(options.chartOption, options));
->>>>>>> 6d8b93f2
 };
 
 window.fabric.Chart = Chart;
