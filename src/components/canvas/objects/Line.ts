import { fabric } from 'fabric';

const Line = fabric.util.createClass(fabric.Line, {
<<<<<<< HEAD
    type: 'line',
    superType: 'drawing',
    initialize(points: any, options: any) {
        if (!points) {
            const { x1, x2, y1, y2 } = options;
            points = [x1, y1, x2, y2];
        }
        options = options || {};
        this.callSuper('initialize', points, options);
    },
    _render(ctx: CanvasRenderingContext2D) {
        this.callSuper('_render', ctx);
    },
});

Line.fromObject = (options: any, callback: any) => {
    const { x1, x2, y1, y2 } = options;
    return callback(new Line([x1, y1, x2, y2], options));
=======
	type: 'line',
	superType: 'drawing',
	initialize(points: any, options: any) {
		if (!points) {
			const { x1, x2, y1, y2 } = options;
			points = [x1, y1, x2, y2];
		}
		options = options || {};
		this.callSuper('initialize', points, options);
	},
	_render(ctx: CanvasRenderingContext2D) {
		this.callSuper('_render', ctx);
	},
});

Line.fromObject = (options: any, callback: any) => {
	const { x1, x2, y1, y2 } = options;
	return callback(new Line([x1, y1, x2, y2], options));
>>>>>>> 6d8b93f2
};

window.fabric.Line = Line;

export default Line;<|MERGE_RESOLUTION|>--- conflicted
+++ resolved
@@ -1,26 +1,6 @@
 import { fabric } from 'fabric';
 
 const Line = fabric.util.createClass(fabric.Line, {
-<<<<<<< HEAD
-    type: 'line',
-    superType: 'drawing',
-    initialize(points: any, options: any) {
-        if (!points) {
-            const { x1, x2, y1, y2 } = options;
-            points = [x1, y1, x2, y2];
-        }
-        options = options || {};
-        this.callSuper('initialize', points, options);
-    },
-    _render(ctx: CanvasRenderingContext2D) {
-        this.callSuper('_render', ctx);
-    },
-});
-
-Line.fromObject = (options: any, callback: any) => {
-    const { x1, x2, y1, y2 } = options;
-    return callback(new Line([x1, y1, x2, y2], options));
-=======
 	type: 'line',
 	superType: 'drawing',
 	initialize(points: any, options: any) {
@@ -39,7 +19,6 @@
 Line.fromObject = (options: any, callback: any) => {
 	const { x1, x2, y1, y2 } = options;
 	return callback(new Line([x1, y1, x2, y2], options));
->>>>>>> 6d8b93f2
 };
 
 window.fabric.Line = Line;
