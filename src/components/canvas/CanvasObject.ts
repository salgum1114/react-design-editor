--- conflicted
+++ resolved
@@ -1,8 +1,5 @@
 import { fabric } from 'fabric';
 
-<<<<<<< HEAD
-import { Arrow, Gif, Chart, Element, Iframe, Video, Node, Link, CurvedLink, OrthogonalLink, Line } from './objects';
-=======
 import {
 	Arrow,
 	Gif,
@@ -17,7 +14,6 @@
 	Line,
 	Cube,
 } from './objects';
->>>>>>> 6d8b93f2
 import { FabricObject } from './utils';
 import { Code } from './objects/Element';
 
@@ -50,12 +46,9 @@
 	rect: {
 		create: (option: any) => new fabric.Rect(option),
 	},
-<<<<<<< HEAD
-=======
 	cube: {
 		create: (option: any) => new Cube(option),
 	},
->>>>>>> 6d8b93f2
 	image: {
 		create: ({ element = new Image(), ...option }) =>
 			new fabric.Image(element, {
