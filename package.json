--- conflicted
+++ resolved
@@ -1,10 +1,6 @@
 {
   "name": "react-design-editor",
-<<<<<<< HEAD
-  "version": "0.0.18",
-=======
   "version": "0.0.19",
->>>>>>> 41d08658
   "description": "Design Editor Tools with React.js + ant.design + fabric.js",
   "main": "dist/react-design-editor.min.js",
   "typings": "lib/index.d.ts",
